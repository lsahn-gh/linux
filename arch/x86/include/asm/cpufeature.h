--- conflicted
+++ resolved
@@ -175,12 +175,7 @@
  */
 static __always_inline bool _static_cpu_has(u16 bit)
 {
-<<<<<<< HEAD
-	asm goto(
-		ALTERNATIVE_TERNARY("jmp 6f", %P[feature], "", "jmp %l[t_no]")
-=======
 	asm goto(ALTERNATIVE_TERNARY("jmp 6f", %c[feature], "", "jmp %l[t_no]")
->>>>>>> 0c383648
 		".pushsection .altinstr_aux,\"ax\"\n"
 		"6:\n"
 		" testb %[bitnum], %a[cap_byte]\n"
