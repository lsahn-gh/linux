--- conflicted
+++ resolved
@@ -93,12 +93,8 @@
 	PERF_SAMPLE_ID | PERF_SAMPLE_CPU | PERF_SAMPLE_STREAM_ID | \
 	PERF_SAMPLE_DATA_SRC | PERF_SAMPLE_IDENTIFIER | \
 	PERF_SAMPLE_TRANSACTION | PERF_SAMPLE_PHYS_ADDR | \
-<<<<<<< HEAD
-	PERF_SAMPLE_REGS_INTR | PERF_SAMPLE_REGS_USER)
-=======
 	PERF_SAMPLE_REGS_INTR | PERF_SAMPLE_REGS_USER | \
 	PERF_SAMPLE_PERIOD)
->>>>>>> 661e50bc
 
 #define PEBS_REGS \
 	(PERF_REG_X86_AX | \
