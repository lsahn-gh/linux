/* SPDX-License-Identifier: GPL-2.0 */
#ifndef __M68K_PGTABLE_H
#define __M68K_PGTABLE_H

<<<<<<< HEAD
=======
#include <asm/page.h>

>>>>>>> 0c383648
#ifdef __uClinux__
#include <asm/pgtable_no.h>
#else
#include <asm/pgtable_mm.h>
#endif

#ifndef __ASSEMBLY__
extern void paging_init(void);
#endif

#endif /* __M68K_PGTABLE_H */<|MERGE_RESOLUTION|>--- conflicted
+++ resolved
@@ -2,11 +2,8 @@
 #ifndef __M68K_PGTABLE_H
 #define __M68K_PGTABLE_H
 
-<<<<<<< HEAD
-=======
 #include <asm/page.h>
 
->>>>>>> 0c383648
 #ifdef __uClinux__
 #include <asm/pgtable_no.h>
 #else
