--- conflicted
+++ resolved
@@ -632,7 +632,6 @@
 	return (need_wa > 0);
 }
 
-<<<<<<< HEAD
 static const __maybe_unused struct midr_range tx2_family_cpus[] = {
 	MIDR_ALL_VERSIONS(MIDR_BRCM_VULCAN),
 	MIDR_ALL_VERSIONS(MIDR_CAVIUM_THUNDERX2),
@@ -669,10 +668,7 @@
 	return is_midr_in_range(midr, &range) && has_dic;
 }
 
-#ifdef CONFIG_HARDEN_EL2_VECTORS
-=======
 #if defined(CONFIG_HARDEN_EL2_VECTORS) || defined(CONFIG_ARM64_ERRATUM_1319367)
->>>>>>> c2cc62d8
 
 static const struct midr_range ca57_a72[] = {
 	MIDR_ALL_VERSIONS(MIDR_CORTEX_A57),
@@ -901,7 +897,6 @@
 		.matches = has_cortex_a76_erratum_1463225,
 	},
 #endif
-<<<<<<< HEAD
 #ifdef CONFIG_CAVIUM_TX2_ERRATUM_219
 	{
 		.desc = "Cavium ThunderX2 erratum 219 (KVM guest sysreg trapping)",
@@ -923,13 +918,13 @@
 		.type = ARM64_CPUCAP_LOCAL_CPU_ERRATUM,
 		.matches = has_neoverse_n1_erratum_1542419,
 		.cpu_enable = cpu_enable_trap_ctr_access,
-=======
+	},
+#endif
 #ifdef CONFIG_ARM64_ERRATUM_1319367
 	{
 		.desc = "ARM erratum 1319367",
 		.capability = ARM64_WORKAROUND_1319367,
 		ERRATA_MIDR_RANGE_LIST(ca57_a72),
->>>>>>> c2cc62d8
 	},
 #endif
 	{
