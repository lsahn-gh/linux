// SPDX-License-Identifier: GPL-2.0-only
/*
 * Copyright (C) 2012,2013 - ARM Ltd
 * Author: Marc Zyngier <marc.zyngier@arm.com>
 *
 * Derived from arch/arm/kvm/emulate.c:
 * Copyright (C) 2012 - Virtual Open Systems and Columbia University
 * Author: Christoffer Dall <c.dall@virtualopensystems.com>
 */

#include <linux/mm.h>
#include <linux/kvm_host.h>
#include <asm/kvm_emulate.h>
#include <asm/ptrace.h>

#define VCPU_NR_MODES 6
#define REG_OFFSET(_reg) \
	(offsetof(struct user_pt_regs, _reg) / sizeof(unsigned long))

#define USR_REG_OFFSET(R) REG_OFFSET(compat_usr(R))

static const unsigned long vcpu_reg_offsets[VCPU_NR_MODES][16] = {
	/* USR Registers */
	{
		USR_REG_OFFSET(0), USR_REG_OFFSET(1), USR_REG_OFFSET(2),
		USR_REG_OFFSET(3), USR_REG_OFFSET(4), USR_REG_OFFSET(5),
		USR_REG_OFFSET(6), USR_REG_OFFSET(7), USR_REG_OFFSET(8),
		USR_REG_OFFSET(9), USR_REG_OFFSET(10), USR_REG_OFFSET(11),
		USR_REG_OFFSET(12), USR_REG_OFFSET(13),	USR_REG_OFFSET(14),
		REG_OFFSET(pc)
	},

	/* FIQ Registers */
	{
		USR_REG_OFFSET(0), USR_REG_OFFSET(1), USR_REG_OFFSET(2),
		USR_REG_OFFSET(3), USR_REG_OFFSET(4), USR_REG_OFFSET(5),
		USR_REG_OFFSET(6), USR_REG_OFFSET(7),
		REG_OFFSET(compat_r8_fiq),  /* r8 */
		REG_OFFSET(compat_r9_fiq),  /* r9 */
		REG_OFFSET(compat_r10_fiq), /* r10 */
		REG_OFFSET(compat_r11_fiq), /* r11 */
		REG_OFFSET(compat_r12_fiq), /* r12 */
		REG_OFFSET(compat_sp_fiq),  /* r13 */
		REG_OFFSET(compat_lr_fiq),  /* r14 */
		REG_OFFSET(pc)
	},

	/* IRQ Registers */
	{
		USR_REG_OFFSET(0), USR_REG_OFFSET(1), USR_REG_OFFSET(2),
		USR_REG_OFFSET(3), USR_REG_OFFSET(4), USR_REG_OFFSET(5),
		USR_REG_OFFSET(6), USR_REG_OFFSET(7), USR_REG_OFFSET(8),
		USR_REG_OFFSET(9), USR_REG_OFFSET(10), USR_REG_OFFSET(11),
		USR_REG_OFFSET(12),
		REG_OFFSET(compat_sp_irq), /* r13 */
		REG_OFFSET(compat_lr_irq), /* r14 */
		REG_OFFSET(pc)
	},

	/* SVC Registers */
	{
		USR_REG_OFFSET(0), USR_REG_OFFSET(1), USR_REG_OFFSET(2),
		USR_REG_OFFSET(3), USR_REG_OFFSET(4), USR_REG_OFFSET(5),
		USR_REG_OFFSET(6), USR_REG_OFFSET(7), USR_REG_OFFSET(8),
		USR_REG_OFFSET(9), USR_REG_OFFSET(10), USR_REG_OFFSET(11),
		USR_REG_OFFSET(12),
		REG_OFFSET(compat_sp_svc), /* r13 */
		REG_OFFSET(compat_lr_svc), /* r14 */
		REG_OFFSET(pc)
	},

	/* ABT Registers */
	{
		USR_REG_OFFSET(0), USR_REG_OFFSET(1), USR_REG_OFFSET(2),
		USR_REG_OFFSET(3), USR_REG_OFFSET(4), USR_REG_OFFSET(5),
		USR_REG_OFFSET(6), USR_REG_OFFSET(7), USR_REG_OFFSET(8),
		USR_REG_OFFSET(9), USR_REG_OFFSET(10), USR_REG_OFFSET(11),
		USR_REG_OFFSET(12),
		REG_OFFSET(compat_sp_abt), /* r13 */
		REG_OFFSET(compat_lr_abt), /* r14 */
		REG_OFFSET(pc)
	},

	/* UND Registers */
	{
		USR_REG_OFFSET(0), USR_REG_OFFSET(1), USR_REG_OFFSET(2),
		USR_REG_OFFSET(3), USR_REG_OFFSET(4), USR_REG_OFFSET(5),
		USR_REG_OFFSET(6), USR_REG_OFFSET(7), USR_REG_OFFSET(8),
		USR_REG_OFFSET(9), USR_REG_OFFSET(10), USR_REG_OFFSET(11),
		USR_REG_OFFSET(12),
		REG_OFFSET(compat_sp_und), /* r13 */
		REG_OFFSET(compat_lr_und), /* r14 */
		REG_OFFSET(pc)
	},
};

/*
 * Return a pointer to the register number valid in the current mode of
 * the virtual CPU.
 */
unsigned long *vcpu_reg32(const struct kvm_vcpu *vcpu, u8 reg_num)
{
	unsigned long *reg_array = (unsigned long *)&vcpu->arch.ctxt.gp_regs.regs;
	unsigned long mode = *vcpu_cpsr(vcpu) & PSR_AA32_MODE_MASK;

	switch (mode) {
	case PSR_AA32_MODE_USR ... PSR_AA32_MODE_SVC:
		mode &= ~PSR_MODE32_BIT; /* 0 ... 3 */
		break;

	case PSR_AA32_MODE_ABT:
		mode = 4;
		break;

	case PSR_AA32_MODE_UND:
		mode = 5;
		break;

	case PSR_AA32_MODE_SYS:
		mode = 0;	/* SYS maps to USR */
		break;

	default:
		BUG();
	}

	return reg_array + vcpu_reg_offsets[mode][reg_num];
}

/*
 * Return the SPSR for the current mode of the virtual CPU.
 */
static int vcpu_spsr32_mode(const struct kvm_vcpu *vcpu)
{
	unsigned long mode = *vcpu_cpsr(vcpu) & PSR_AA32_MODE_MASK;
	switch (mode) {
	case PSR_AA32_MODE_SVC: return KVM_SPSR_SVC;
	case PSR_AA32_MODE_ABT: return KVM_SPSR_ABT;
	case PSR_AA32_MODE_UND: return KVM_SPSR_UND;
	case PSR_AA32_MODE_IRQ: return KVM_SPSR_IRQ;
	case PSR_AA32_MODE_FIQ: return KVM_SPSR_FIQ;
	default: BUG();
	}
}

unsigned long vcpu_read_spsr32(const struct kvm_vcpu *vcpu)
{
	int spsr_idx = vcpu_spsr32_mode(vcpu);

	if (!vcpu->arch.sysregs_loaded_on_cpu)
		return vcpu_gp_regs(vcpu)->spsr[spsr_idx];

	switch (spsr_idx) {
	case KVM_SPSR_SVC:
		return read_sysreg_el1(SYS_SPSR);
	case KVM_SPSR_ABT:
		return read_sysreg(spsr_abt);
	case KVM_SPSR_UND:
		return read_sysreg(spsr_und);
	case KVM_SPSR_IRQ:
		return read_sysreg(spsr_irq);
	case KVM_SPSR_FIQ:
		return read_sysreg(spsr_fiq);
	default:
		BUG();
	}
}

void vcpu_write_spsr32(struct kvm_vcpu *vcpu, unsigned long v)
{
	int spsr_idx = vcpu_spsr32_mode(vcpu);

	if (!vcpu->arch.sysregs_loaded_on_cpu) {
		vcpu_gp_regs(vcpu)->spsr[spsr_idx] = v;
		return;
	}

	switch (spsr_idx) {
	case KVM_SPSR_SVC:
		write_sysreg_el1(v, SYS_SPSR);
<<<<<<< HEAD
=======
		break;
>>>>>>> bb831786
	case KVM_SPSR_ABT:
		write_sysreg(v, spsr_abt);
		break;
	case KVM_SPSR_UND:
		write_sysreg(v, spsr_und);
		break;
	case KVM_SPSR_IRQ:
		write_sysreg(v, spsr_irq);
		break;
	case KVM_SPSR_FIQ:
		write_sysreg(v, spsr_fiq);
		break;
	}
}<|MERGE_RESOLUTION|>--- conflicted
+++ resolved
@@ -178,10 +178,7 @@
 	switch (spsr_idx) {
 	case KVM_SPSR_SVC:
 		write_sysreg_el1(v, SYS_SPSR);
-<<<<<<< HEAD
-=======
 		break;
->>>>>>> bb831786
 	case KVM_SPSR_ABT:
 		write_sysreg(v, spsr_abt);
 		break;
