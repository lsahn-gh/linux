/* SPDX-License-Identifier: GPL-2.0-only */
/*
 * Copyright (C) 2012 Regents of the University of California
 */

#ifndef _ASM_RISCV_PROCESSOR_H
#define _ASM_RISCV_PROCESSOR_H

#include <linux/const.h>
#include <linux/cache.h>
#include <linux/prctl.h>

#include <vdso/processor.h>

#include <asm/ptrace.h>

<<<<<<< HEAD
#ifdef CONFIG_64BIT
#define DEFAULT_MAP_WINDOW	(UL(1) << (MMAP_VA_BITS - 1))
#define STACK_TOP_MAX		TASK_SIZE

=======
>>>>>>> 371a3c20
#define arch_get_mmap_end(addr, len, flags)			\
({								\
	unsigned long mmap_end;					\
	typeof(addr) _addr = (addr);				\
	if ((_addr) == 0 ||					\
	    (IS_ENABLED(CONFIG_COMPAT) && is_compat_task()) ||	\
	    ((_addr + len) > BIT(VA_BITS - 1)))			\
		mmap_end = STACK_TOP_MAX;			\
	else							\
		mmap_end = (_addr + len);			\
	mmap_end;						\
})

#define arch_get_mmap_base(addr, base)				\
({								\
	unsigned long mmap_base;				\
	typeof(addr) _addr = (addr);				\
	typeof(base) _base = (base);				\
	unsigned long rnd_gap = DEFAULT_MAP_WINDOW - (_base);	\
	if ((_addr) == 0 ||					\
	    (IS_ENABLED(CONFIG_COMPAT) && is_compat_task()) ||	\
	    ((_addr + len) > BIT(VA_BITS - 1)))			\
		mmap_base = (_base);				\
	else							\
		mmap_base = (_addr + len) - rnd_gap;		\
	mmap_base;						\
})

#ifdef CONFIG_64BIT
#define DEFAULT_MAP_WINDOW	(UL(1) << (MMAP_VA_BITS - 1))
#define STACK_TOP_MAX		TASK_SIZE_64
#else
#define DEFAULT_MAP_WINDOW	TASK_SIZE
#define STACK_TOP_MAX		TASK_SIZE
#endif
#define STACK_ALIGN		16

#define STACK_TOP		DEFAULT_MAP_WINDOW

/*
 * This decides where the kernel will search for a free chunk of vm
 * space during mmap's.
 */
#ifdef CONFIG_64BIT
#define TASK_UNMAPPED_BASE	PAGE_ALIGN((UL(1) << MMAP_MIN_VA_BITS) / 3)
#else
#define TASK_UNMAPPED_BASE	PAGE_ALIGN(TASK_SIZE / 3)
#endif

#ifndef __ASSEMBLY__

struct task_struct;
struct pt_regs;

/*
 * We use a flag to track in-kernel Vector context. Currently the flag has the
 * following meaning:
 *
 *  - bit 0: indicates whether the in-kernel Vector context is active. The
 *    activation of this state disables the preemption. On a non-RT kernel, it
 *    also disable bh.
 *  - bits 8: is used for tracking preemptible kernel-mode Vector, when
 *    RISCV_ISA_V_PREEMPTIVE is enabled. Calling kernel_vector_begin() does not
 *    disable the preemption if the thread's kernel_vstate.datap is allocated.
 *    Instead, the kernel set this bit field. Then the trap entry/exit code
 *    knows if we are entering/exiting the context that owns preempt_v.
 *     - 0: the task is not using preempt_v
 *     - 1: the task is actively using preempt_v. But whether does the task own
 *          the preempt_v context is decided by bits in RISCV_V_CTX_DEPTH_MASK.
 *  - bit 16-23 are RISCV_V_CTX_DEPTH_MASK, used by context tracking routine
 *     when preempt_v starts:
 *     - 0: the task is actively using, and own preempt_v context.
 *     - non-zero: the task was using preempt_v, but then took a trap within.
 *       Thus, the task does not own preempt_v. Any use of Vector will have to
 *       save preempt_v, if dirty, and fallback to non-preemptible kernel-mode
 *       Vector.
 *  - bit 30: The in-kernel preempt_v context is saved, and requries to be
 *    restored when returning to the context that owns the preempt_v.
 *  - bit 31: The in-kernel preempt_v context is dirty, as signaled by the
 *    trap entry code. Any context switches out-of current task need to save
 *    it to the task's in-kernel V context. Also, any traps nesting on-top-of
 *    preempt_v requesting to use V needs a save.
 */
#define RISCV_V_CTX_DEPTH_MASK		0x00ff0000

#define RISCV_V_CTX_UNIT_DEPTH		0x00010000
#define RISCV_KERNEL_MODE_V		0x00000001
#define RISCV_PREEMPT_V			0x00000100
#define RISCV_PREEMPT_V_DIRTY		0x80000000
#define RISCV_PREEMPT_V_NEED_RESTORE	0x40000000

/* CPU-specific state of a task */
struct thread_struct {
	/* Callee-saved registers */
	unsigned long ra;
	unsigned long sp;	/* Kernel mode stack */
	unsigned long s[12];	/* s[0]: frame pointer */
	struct __riscv_d_ext_state fstate;
	unsigned long bad_cause;
	u32 riscv_v_flags;
	u32 vstate_ctrl;
	struct __riscv_v_ext_state vstate;
	unsigned long align_ctl;
	struct __riscv_v_ext_state kernel_vstate;
};

/* Whitelist the fstate from the task_struct for hardened usercopy */
static inline void arch_thread_struct_whitelist(unsigned long *offset,
						unsigned long *size)
{
	*offset = offsetof(struct thread_struct, fstate);
	*size = sizeof_field(struct thread_struct, fstate);
}

#define INIT_THREAD {					\
	.sp = sizeof(init_stack) + (long)&init_stack,	\
	.align_ctl = PR_UNALIGN_NOPRINT,		\
}

#define task_pt_regs(tsk)						\
	((struct pt_regs *)(task_stack_page(tsk) + THREAD_SIZE		\
			    - ALIGN(sizeof(struct pt_regs), STACK_ALIGN)))

#define KSTK_EIP(tsk)		(task_pt_regs(tsk)->epc)
#define KSTK_ESP(tsk)		(task_pt_regs(tsk)->sp)


/* Do necessary setup to start up a newly executed thread. */
extern void start_thread(struct pt_regs *regs,
			unsigned long pc, unsigned long sp);

extern unsigned long __get_wchan(struct task_struct *p);


static inline void wait_for_interrupt(void)
{
	__asm__ __volatile__ ("wfi");
}

extern phys_addr_t dma32_phys_limit;

struct device_node;
int riscv_of_processor_hartid(struct device_node *node, unsigned long *hartid);
int riscv_early_of_processor_hartid(struct device_node *node, unsigned long *hartid);
int riscv_of_parent_hartid(struct device_node *node, unsigned long *hartid);

extern void riscv_fill_hwcap(void);
extern int arch_dup_task_struct(struct task_struct *dst, struct task_struct *src);

extern unsigned long signal_minsigstksz __ro_after_init;

#ifdef CONFIG_RISCV_ISA_V
/* Userspace interface for PR_RISCV_V_{SET,GET}_VS prctl()s: */
#define RISCV_V_SET_CONTROL(arg)	riscv_v_vstate_ctrl_set_current(arg)
#define RISCV_V_GET_CONTROL()		riscv_v_vstate_ctrl_get_current()
extern long riscv_v_vstate_ctrl_set_current(unsigned long arg);
extern long riscv_v_vstate_ctrl_get_current(void);
#endif /* CONFIG_RISCV_ISA_V */

extern int get_unalign_ctl(struct task_struct *tsk, unsigned long addr);
extern int set_unalign_ctl(struct task_struct *tsk, unsigned int val);

#define GET_UNALIGN_CTL(tsk, addr)	get_unalign_ctl((tsk), (addr))
#define SET_UNALIGN_CTL(tsk, val)	set_unalign_ctl((tsk), (val))

#endif /* __ASSEMBLY__ */

#endif /* _ASM_RISCV_PROCESSOR_H */<|MERGE_RESOLUTION|>--- conflicted
+++ resolved
@@ -14,13 +14,6 @@
 
 #include <asm/ptrace.h>
 
-<<<<<<< HEAD
-#ifdef CONFIG_64BIT
-#define DEFAULT_MAP_WINDOW	(UL(1) << (MMAP_VA_BITS - 1))
-#define STACK_TOP_MAX		TASK_SIZE
-
-=======
->>>>>>> 371a3c20
 #define arch_get_mmap_end(addr, len, flags)			\
 ({								\
 	unsigned long mmap_end;					\
