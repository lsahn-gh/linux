--- conflicted
+++ resolved
@@ -158,7 +158,6 @@
 #ifdef CONFIG_FPU
 
 #define FP_GET_RD(insn)		(insn >> 7 & 0x1F)
-<<<<<<< HEAD
 
 extern void put_f32_reg(unsigned long fp_reg, unsigned long value);
 
@@ -186,23 +185,11 @@
 	value = val;
 #endif
 	put_f64_reg(fp_reg, value);
-=======
-
-extern void put_f32_reg(unsigned long fp_reg, unsigned long value);
-
-static int set_f32_rd(unsigned long insn, struct pt_regs *regs,
-		      unsigned long val)
-{
-	unsigned long fp_reg = FP_GET_RD(insn);
-
-	put_f32_reg(fp_reg, val);
->>>>>>> 0c383648
 	regs->status |= SR_FS_DIRTY;
 
 	return 0;
 }
 
-<<<<<<< HEAD
 #if __riscv_xlen == 32
 extern void get_f64_reg(unsigned long fp_reg, u64 *value);
 
@@ -248,197 +235,6 @@
 
 	return val;
 }
-
-#else /* CONFIG_FPU */
-static void set_f32_rd(unsigned long insn, struct pt_regs *regs,
-		       unsigned long val) {}
-
-static void set_f64_rd(unsigned long insn, struct pt_regs *regs, u64 val) {}
-
-static unsigned long get_f64_rs(unsigned long insn, u8 fp_reg_offset,
-				struct pt_regs *regs)
-{
-	return 0;
-=======
-extern void put_f64_reg(unsigned long fp_reg, unsigned long value);
-
-static int set_f64_rd(unsigned long insn, struct pt_regs *regs, u64 val)
-{
-	unsigned long fp_reg = FP_GET_RD(insn);
-	unsigned long value;
-
-#if __riscv_xlen == 32
-	value = (unsigned long) &val;
-#else
-	value = val;
-#endif
-	put_f64_reg(fp_reg, value);
-	regs->status |= SR_FS_DIRTY;
-
-	return 0;
-}
-
-#if __riscv_xlen == 32
-extern void get_f64_reg(unsigned long fp_reg, u64 *value);
-
-static u64 get_f64_rs(unsigned long insn, u8 fp_reg_offset,
-		      struct pt_regs *regs)
-{
-	unsigned long fp_reg = (insn >> fp_reg_offset) & 0x1F;
-	u64 val;
-
-	get_f64_reg(fp_reg, &val);
-	regs->status |= SR_FS_DIRTY;
-
-	return val;
->>>>>>> 0c383648
-}
-#else
-
-extern unsigned long get_f64_reg(unsigned long fp_reg);
-
-<<<<<<< HEAD
-static unsigned long get_f32_rs(unsigned long insn, u8 fp_reg_offset,
-				struct pt_regs *regs)
-{
-	return 0;
-=======
-static unsigned long get_f64_rs(unsigned long insn, u8 fp_reg_offset,
-				struct pt_regs *regs)
-{
-	unsigned long fp_reg = (insn >> fp_reg_offset) & 0x1F;
-	unsigned long val;
-
-	val = get_f64_reg(fp_reg);
-	regs->status |= SR_FS_DIRTY;
-
-	return val;
->>>>>>> 0c383648
-}
-
-#endif
-
-<<<<<<< HEAD
-#define GET_F64_RS2(insn, regs) (get_f64_rs(insn, 20, regs))
-#define GET_F64_RS2C(insn, regs) (get_f64_rs(insn, 2, regs))
-#define GET_F64_RS2S(insn, regs) (get_f64_rs(RVC_RS2S(insn), 0, regs))
-
-#define GET_F32_RS2(insn, regs) (get_f32_rs(insn, 20, regs))
-#define GET_F32_RS2C(insn, regs) (get_f32_rs(insn, 2, regs))
-#define GET_F32_RS2S(insn, regs) (get_f32_rs(RVC_RS2S(insn), 0, regs))
-
-#ifdef CONFIG_RISCV_M_MODE
-static inline int load_u8(struct pt_regs *regs, const u8 *addr, u8 *r_val)
-{
-	u8 val;
-
-	asm volatile("lbu %0, %1" : "=&r" (val) : "m" (*addr));
-	*r_val = val;
-
-	return 0;
-}
-
-static inline int store_u8(struct pt_regs *regs, u8 *addr, u8 val)
-{
-	asm volatile ("sb %0, %1\n" : : "r" (val), "m" (*addr));
-
-	return 0;
-}
-
-static inline int get_insn(struct pt_regs *regs, ulong mepc, ulong *r_insn)
-=======
-extern unsigned long get_f32_reg(unsigned long fp_reg);
-
-static unsigned long get_f32_rs(unsigned long insn, u8 fp_reg_offset,
-				struct pt_regs *regs)
->>>>>>> 0c383648
-{
-	unsigned long fp_reg = (insn >> fp_reg_offset) & 0x1F;
-	unsigned long val;
-
-	val = get_f32_reg(fp_reg);
-	regs->status |= SR_FS_DIRTY;
-
-	*r_insn = val;
-
-	return 0;
-}
-#else
-static inline int load_u8(struct pt_regs *regs, const u8 *addr, u8 *r_val)
-{
-	if (user_mode(regs)) {
-		return __get_user(*r_val, (u8 __user *)addr);
-	} else {
-		*r_val = *addr;
-		return 0;
-	}
-}
-
-static inline int store_u8(struct pt_regs *regs, u8 *addr, u8 val)
-{
-	if (user_mode(regs)) {
-		return __put_user(val, (u8 __user *)addr);
-	} else {
-		*addr = val;
-		return 0;
-	}
-}
-
-#define __read_insn(regs, insn, insn_addr)		\
-({							\
-	int __ret;					\
-							\
-	if (user_mode(regs)) {				\
-		__ret = __get_user(insn, insn_addr);	\
-	} else {					\
-		insn = *(__force u16 *)insn_addr;	\
-		__ret = 0;				\
-	}						\
-							\
-	__ret;						\
-})
-
-static inline int get_insn(struct pt_regs *regs, ulong epc, ulong *r_insn)
-{
-	ulong insn = 0;
-
-	if (epc & 0x2) {
-		ulong tmp = 0;
-		u16 __user *insn_addr = (u16 __user *)epc;
-
-		if (__read_insn(regs, insn, insn_addr))
-			return -EFAULT;
-		/* __get_user() uses regular "lw" which sign extend the loaded
-		 * value make sure to clear higher order bits in case we "or" it
-		 * below with the upper 16 bits half.
-		 */
-		insn &= GENMASK(15, 0);
-		if ((insn & __INSN_LENGTH_MASK) != __INSN_LENGTH_32) {
-			*r_insn = insn;
-			return 0;
-		}
-		insn_addr++;
-		if (__read_insn(regs, tmp, insn_addr))
-			return -EFAULT;
-		*r_insn = (tmp << 16) | insn;
-
-		return 0;
-	} else {
-		u32 __user *insn_addr = (u32 __user *)epc;
-
-		if (__read_insn(regs, insn, insn_addr))
-			return -EFAULT;
-		if ((insn & __INSN_LENGTH_MASK) == __INSN_LENGTH_32) {
-			*r_insn = insn;
-			return 0;
-		}
-		insn &= GENMASK(15, 0);
-		*r_insn = insn;
-
-		return 0;
-	}
-}
-#endif
 
 #else /* CONFIG_FPU */
 static void set_f32_rd(unsigned long insn, struct pt_regs *regs,
@@ -537,26 +333,7 @@
 	unsigned long epc = regs->epc;
 	unsigned long insn;
 	unsigned long addr = regs->badaddr;
-<<<<<<< HEAD
-	int i, fp = 0, shift = 0, len = 0;
-=======
 	int fp = 0, shift = 0, len = 0;
-
-	perf_sw_event(PERF_COUNT_SW_ALIGNMENT_FAULTS, 1, regs, addr);
-
-#ifdef CONFIG_RISCV_PROBE_UNALIGNED_ACCESS
-	*this_cpu_ptr(&misaligned_access_speed) = RISCV_HWPROBE_MISALIGNED_EMULATED;
-#endif
-
-	if (!unaligned_enabled)
-		return -1;
-
-	if (user_mode(regs) && (current->thread.align_ctl & PR_UNALIGN_SIGBUS))
-		return -1;
-
-	if (get_insn(regs, epc, &insn))
-		return -1;
->>>>>>> 0c383648
 
 	perf_sw_event(PERF_COUNT_SW_ALIGNMENT_FAULTS, 1, regs, addr);
 
@@ -639,17 +416,11 @@
 		return -EOPNOTSUPP;
 
 	val.data_u64 = 0;
-<<<<<<< HEAD
-	for (i = 0; i < len; i++) {
-		if (load_u8(regs, (void *)(addr + i), &val.data_bytes[i]))
-			return -1;
-=======
 	if (user_mode(regs)) {
 		if (raw_copy_from_user(&val, (u8 __user *)addr, len))
 			return -1;
 	} else {
 		memcpy(&val, (u8 *)addr, len);
->>>>>>> 0c383648
 	}
 
 	if (!fp)
@@ -670,11 +441,7 @@
 	unsigned long epc = regs->epc;
 	unsigned long insn;
 	unsigned long addr = regs->badaddr;
-<<<<<<< HEAD
-	int i, len = 0, fp = 0;
-=======
 	int len = 0, fp = 0;
->>>>>>> 0c383648
 
 	perf_sw_event(PERF_COUNT_SW_ALIGNMENT_FAULTS, 1, regs, addr);
 
@@ -747,17 +514,11 @@
 	if (!IS_ENABLED(CONFIG_FPU) && fp)
 		return -EOPNOTSUPP;
 
-<<<<<<< HEAD
-	for (i = 0; i < len; i++) {
-		if (store_u8(regs, (void *)(addr + i), val.data_bytes[i]))
-			return -1;
-=======
 	if (user_mode(regs)) {
 		if (raw_copy_to_user((u8 __user *)addr, &val, len))
 			return -1;
 	} else {
 		memcpy((u8 *)addr, &val, len);
->>>>>>> 0c383648
 	}
 
 	regs->epc = epc + INSN_LEN(insn);
