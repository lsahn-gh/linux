--- conflicted
+++ resolved
@@ -584,10 +584,6 @@
 	pinctrl-0 = <&mmc1_pins_default>;
 
 	vmmc-supply = <&ldo1_reg>;
-<<<<<<< HEAD
-	vmmc_aux-supply = <&vdd_3v3>;
-=======
->>>>>>> 9f30a04d
 	bus-width = <4>;
 	cd-gpios = <&gpio6 27 0>; /* gpio 219 */
 };
