// SPDX-License-Identifier: GPL-2.0-or-later
/*
 * INET		An implementation of the TCP/IP protocol suite for the LINUX
 *		operating system.  INET is implemented using the  BSD Socket
 *		interface as the means of communication with the user level.
 *
 *		ROUTE - implementation of the IP router.
 *
 * Authors:	Ross Biro
 *		Fred N. van Kempen, <waltje@uWalt.NL.Mugnet.ORG>
 *		Alan Cox, <gw4pts@gw4pts.ampr.org>
 *		Linus Torvalds, <Linus.Torvalds@helsinki.fi>
 *		Alexey Kuznetsov, <kuznet@ms2.inr.ac.ru>
 *
 * Fixes:
 *		Alan Cox	:	Verify area fixes.
 *		Alan Cox	:	cli() protects routing changes
 *		Rui Oliveira	:	ICMP routing table updates
 *		(rco@di.uminho.pt)	Routing table insertion and update
 *		Linus Torvalds	:	Rewrote bits to be sensible
 *		Alan Cox	:	Added BSD route gw semantics
 *		Alan Cox	:	Super /proc >4K
 *		Alan Cox	:	MTU in route table
 *		Alan Cox	:	MSS actually. Also added the window
 *					clamper.
 *		Sam Lantinga	:	Fixed route matching in rt_del()
 *		Alan Cox	:	Routing cache support.
 *		Alan Cox	:	Removed compatibility cruft.
 *		Alan Cox	:	RTF_REJECT support.
 *		Alan Cox	:	TCP irtt support.
 *		Jonathan Naylor	:	Added Metric support.
 *	Miquel van Smoorenburg	:	BSD API fixes.
 *	Miquel van Smoorenburg	:	Metrics.
 *		Alan Cox	:	Use __u32 properly
 *		Alan Cox	:	Aligned routing errors more closely with BSD
 *					our system is still very different.
 *		Alan Cox	:	Faster /proc handling
 *	Alexey Kuznetsov	:	Massive rework to support tree based routing,
 *					routing caches and better behaviour.
 *
 *		Olaf Erb	:	irtt wasn't being copied right.
 *		Bjorn Ekwall	:	Kerneld route support.
 *		Alan Cox	:	Multicast fixed (I hope)
 *		Pavel Krauz	:	Limited broadcast fixed
 *		Mike McLagan	:	Routing by source
 *	Alexey Kuznetsov	:	End of old history. Split to fib.c and
 *					route.c and rewritten from scratch.
 *		Andi Kleen	:	Load-limit warning messages.
 *	Vitaly E. Lavrov	:	Transparent proxy revived after year coma.
 *	Vitaly E. Lavrov	:	Race condition in ip_route_input_slow.
 *	Tobias Ringstrom	:	Uninitialized res.type in ip_route_output_slow.
 *	Vladimir V. Ivanov	:	IP rule info (flowid) is really useful.
 *		Marc Boucher	:	routing by fwmark
 *	Robert Olsson		:	Added rt_cache statistics
 *	Arnaldo C. Melo		:	Convert proc stuff to seq_file
 *	Eric Dumazet		:	hashed spinlocks and rt_check_expire() fixes.
 *	Ilia Sotnikov		:	Ignore TOS on PMTUD and Redirect
 *	Ilia Sotnikov		:	Removed TOS from hash calculations
 */

#define pr_fmt(fmt) "IPv4: " fmt

#include <linux/module.h>
#include <linux/bitops.h>
#include <linux/kernel.h>
#include <linux/mm.h>
#include <linux/memblock.h>
#include <linux/socket.h>
#include <linux/errno.h>
#include <linux/in.h>
#include <linux/inet.h>
#include <linux/netdevice.h>
#include <linux/proc_fs.h>
#include <linux/init.h>
#include <linux/skbuff.h>
#include <linux/inetdevice.h>
#include <linux/igmp.h>
#include <linux/pkt_sched.h>
#include <linux/mroute.h>
#include <linux/netfilter_ipv4.h>
#include <linux/random.h>
#include <linux/rcupdate.h>
#include <linux/slab.h>
#include <linux/jhash.h>
#include <net/dst.h>
#include <net/dst_metadata.h>
#include <net/inet_dscp.h>
#include <net/net_namespace.h>
#include <net/ip.h>
#include <net/route.h>
#include <net/inetpeer.h>
#include <net/sock.h>
#include <net/ip_fib.h>
#include <net/nexthop.h>
#include <net/tcp.h>
#include <net/icmp.h>
#include <net/xfrm.h>
#include <net/lwtunnel.h>
#include <net/netevent.h>
#include <net/rtnetlink.h>
#ifdef CONFIG_SYSCTL
#include <linux/sysctl.h>
#endif
#include <net/secure_seq.h>
#include <net/ip_tunnels.h>

#include "fib_lookup.h"

#define RT_GC_TIMEOUT (300*HZ)

#define DEFAULT_MIN_PMTU (512 + 20 + 20)
#define DEFAULT_MTU_EXPIRES (10 * 60 * HZ)
#define DEFAULT_MIN_ADVMSS 256
static int ip_rt_max_size;
static int ip_rt_redirect_number __read_mostly	= 9;
static int ip_rt_redirect_load __read_mostly	= HZ / 50;
static int ip_rt_redirect_silence __read_mostly	= ((HZ / 50) << (9 + 1));
static int ip_rt_error_cost __read_mostly	= HZ;
static int ip_rt_error_burst __read_mostly	= 5 * HZ;

static int ip_rt_gc_timeout __read_mostly	= RT_GC_TIMEOUT;

/*
 *	Interface to generic destination cache.
 */

INDIRECT_CALLABLE_SCOPE
struct dst_entry	*ipv4_dst_check(struct dst_entry *dst, u32 cookie);
static unsigned int	 ipv4_default_advmss(const struct dst_entry *dst);
INDIRECT_CALLABLE_SCOPE
unsigned int		ipv4_mtu(const struct dst_entry *dst);
static void		ipv4_negative_advice(struct sock *sk,
					     struct dst_entry *dst);
static void		 ipv4_link_failure(struct sk_buff *skb);
static void		 ip_rt_update_pmtu(struct dst_entry *dst, struct sock *sk,
					   struct sk_buff *skb, u32 mtu,
					   bool confirm_neigh);
static void		 ip_do_redirect(struct dst_entry *dst, struct sock *sk,
					struct sk_buff *skb);
static void		ipv4_dst_destroy(struct dst_entry *dst);

static u32 *ipv4_cow_metrics(struct dst_entry *dst, unsigned long old)
{
	WARN_ON(1);
	return NULL;
}

static struct neighbour *ipv4_neigh_lookup(const struct dst_entry *dst,
					   struct sk_buff *skb,
					   const void *daddr);
static void ipv4_confirm_neigh(const struct dst_entry *dst, const void *daddr);

static struct dst_ops ipv4_dst_ops = {
	.family =		AF_INET,
	.check =		ipv4_dst_check,
	.default_advmss =	ipv4_default_advmss,
	.mtu =			ipv4_mtu,
	.cow_metrics =		ipv4_cow_metrics,
	.destroy =		ipv4_dst_destroy,
	.negative_advice =	ipv4_negative_advice,
	.link_failure =		ipv4_link_failure,
	.update_pmtu =		ip_rt_update_pmtu,
	.redirect =		ip_do_redirect,
	.local_out =		__ip_local_out,
	.neigh_lookup =		ipv4_neigh_lookup,
	.confirm_neigh =	ipv4_confirm_neigh,
};

#define ECN_OR_COST(class)	TC_PRIO_##class

const __u8 ip_tos2prio[16] = {
	TC_PRIO_BESTEFFORT,
	ECN_OR_COST(BESTEFFORT),
	TC_PRIO_BESTEFFORT,
	ECN_OR_COST(BESTEFFORT),
	TC_PRIO_BULK,
	ECN_OR_COST(BULK),
	TC_PRIO_BULK,
	ECN_OR_COST(BULK),
	TC_PRIO_INTERACTIVE,
	ECN_OR_COST(INTERACTIVE),
	TC_PRIO_INTERACTIVE,
	ECN_OR_COST(INTERACTIVE),
	TC_PRIO_INTERACTIVE_BULK,
	ECN_OR_COST(INTERACTIVE_BULK),
	TC_PRIO_INTERACTIVE_BULK,
	ECN_OR_COST(INTERACTIVE_BULK)
};
EXPORT_SYMBOL(ip_tos2prio);

static DEFINE_PER_CPU(struct rt_cache_stat, rt_cache_stat);
#define RT_CACHE_STAT_INC(field) raw_cpu_inc(rt_cache_stat.field)

#ifdef CONFIG_PROC_FS
static void *rt_cache_seq_start(struct seq_file *seq, loff_t *pos)
{
	if (*pos)
		return NULL;
	return SEQ_START_TOKEN;
}

static void *rt_cache_seq_next(struct seq_file *seq, void *v, loff_t *pos)
{
	++*pos;
	return NULL;
}

static void rt_cache_seq_stop(struct seq_file *seq, void *v)
{
}

static int rt_cache_seq_show(struct seq_file *seq, void *v)
{
	if (v == SEQ_START_TOKEN)
		seq_printf(seq, "%-127s\n",
			   "Iface\tDestination\tGateway \tFlags\t\tRefCnt\tUse\t"
			   "Metric\tSource\t\tMTU\tWindow\tIRTT\tTOS\tHHRef\t"
			   "HHUptod\tSpecDst");
	return 0;
}

static const struct seq_operations rt_cache_seq_ops = {
	.start  = rt_cache_seq_start,
	.next   = rt_cache_seq_next,
	.stop   = rt_cache_seq_stop,
	.show   = rt_cache_seq_show,
};

static void *rt_cpu_seq_start(struct seq_file *seq, loff_t *pos)
{
	int cpu;

	if (*pos == 0)
		return SEQ_START_TOKEN;

	for (cpu = *pos-1; cpu < nr_cpu_ids; ++cpu) {
		if (!cpu_possible(cpu))
			continue;
		*pos = cpu+1;
		return &per_cpu(rt_cache_stat, cpu);
	}
	return NULL;
}

static void *rt_cpu_seq_next(struct seq_file *seq, void *v, loff_t *pos)
{
	int cpu;

	for (cpu = *pos; cpu < nr_cpu_ids; ++cpu) {
		if (!cpu_possible(cpu))
			continue;
		*pos = cpu+1;
		return &per_cpu(rt_cache_stat, cpu);
	}
	(*pos)++;
	return NULL;

}

static void rt_cpu_seq_stop(struct seq_file *seq, void *v)
{

}

static int rt_cpu_seq_show(struct seq_file *seq, void *v)
{
	struct rt_cache_stat *st = v;

	if (v == SEQ_START_TOKEN) {
		seq_puts(seq, "entries  in_hit   in_slow_tot in_slow_mc in_no_route in_brd   in_martian_dst in_martian_src out_hit  out_slow_tot out_slow_mc gc_total gc_ignored gc_goal_miss gc_dst_overflow in_hlist_search out_hlist_search\n");
		return 0;
	}

	seq_printf(seq, "%08x %08x %08x    %08x   %08x    %08x %08x       "
			"%08x       %08x %08x     %08x    %08x %08x   "
			"%08x     %08x        %08x        %08x\n",
		   dst_entries_get_slow(&ipv4_dst_ops),
		   0, /* st->in_hit */
		   st->in_slow_tot,
		   st->in_slow_mc,
		   st->in_no_route,
		   st->in_brd,
		   st->in_martian_dst,
		   st->in_martian_src,

		   0, /* st->out_hit */
		   st->out_slow_tot,
		   st->out_slow_mc,

		   0, /* st->gc_total */
		   0, /* st->gc_ignored */
		   0, /* st->gc_goal_miss */
		   0, /* st->gc_dst_overflow */
		   0, /* st->in_hlist_search */
		   0  /* st->out_hlist_search */
		);
	return 0;
}

static const struct seq_operations rt_cpu_seq_ops = {
	.start  = rt_cpu_seq_start,
	.next   = rt_cpu_seq_next,
	.stop   = rt_cpu_seq_stop,
	.show   = rt_cpu_seq_show,
};

#ifdef CONFIG_IP_ROUTE_CLASSID
static int rt_acct_proc_show(struct seq_file *m, void *v)
{
	struct ip_rt_acct *dst, *src;
	unsigned int i, j;

	dst = kcalloc(256, sizeof(struct ip_rt_acct), GFP_KERNEL);
	if (!dst)
		return -ENOMEM;

	for_each_possible_cpu(i) {
		src = (struct ip_rt_acct *)per_cpu_ptr(ip_rt_acct, i);
		for (j = 0; j < 256; j++) {
			dst[j].o_bytes   += src[j].o_bytes;
			dst[j].o_packets += src[j].o_packets;
			dst[j].i_bytes   += src[j].i_bytes;
			dst[j].i_packets += src[j].i_packets;
		}
	}

	seq_write(m, dst, 256 * sizeof(struct ip_rt_acct));
	kfree(dst);
	return 0;
}
#endif

static int __net_init ip_rt_do_proc_init(struct net *net)
{
	struct proc_dir_entry *pde;

	pde = proc_create_seq("rt_cache", 0444, net->proc_net,
			      &rt_cache_seq_ops);
	if (!pde)
		goto err1;

	pde = proc_create_seq("rt_cache", 0444, net->proc_net_stat,
			      &rt_cpu_seq_ops);
	if (!pde)
		goto err2;

#ifdef CONFIG_IP_ROUTE_CLASSID
	pde = proc_create_single("rt_acct", 0, net->proc_net,
			rt_acct_proc_show);
	if (!pde)
		goto err3;
#endif
	return 0;

#ifdef CONFIG_IP_ROUTE_CLASSID
err3:
	remove_proc_entry("rt_cache", net->proc_net_stat);
#endif
err2:
	remove_proc_entry("rt_cache", net->proc_net);
err1:
	return -ENOMEM;
}

static void __net_exit ip_rt_do_proc_exit(struct net *net)
{
	remove_proc_entry("rt_cache", net->proc_net_stat);
	remove_proc_entry("rt_cache", net->proc_net);
#ifdef CONFIG_IP_ROUTE_CLASSID
	remove_proc_entry("rt_acct", net->proc_net);
#endif
}

static struct pernet_operations ip_rt_proc_ops __net_initdata =  {
	.init = ip_rt_do_proc_init,
	.exit = ip_rt_do_proc_exit,
};

static int __init ip_rt_proc_init(void)
{
	return register_pernet_subsys(&ip_rt_proc_ops);
}

#else
static inline int ip_rt_proc_init(void)
{
	return 0;
}
#endif /* CONFIG_PROC_FS */

static inline bool rt_is_expired(const struct rtable *rth)
{
	return rth->rt_genid != rt_genid_ipv4(dev_net(rth->dst.dev));
}

void rt_cache_flush(struct net *net)
{
	rt_genid_bump_ipv4(net);
}

static struct neighbour *ipv4_neigh_lookup(const struct dst_entry *dst,
					   struct sk_buff *skb,
					   const void *daddr)
{
	const struct rtable *rt = container_of(dst, struct rtable, dst);
	struct net_device *dev = dst->dev;
	struct neighbour *n;

	rcu_read_lock();

	if (likely(rt->rt_gw_family == AF_INET)) {
		n = ip_neigh_gw4(dev, rt->rt_gw4);
	} else if (rt->rt_gw_family == AF_INET6) {
		n = ip_neigh_gw6(dev, &rt->rt_gw6);
        } else {
		__be32 pkey;

		pkey = skb ? ip_hdr(skb)->daddr : *((__be32 *) daddr);
		n = ip_neigh_gw4(dev, pkey);
	}

	if (!IS_ERR(n) && !refcount_inc_not_zero(&n->refcnt))
		n = NULL;

	rcu_read_unlock();

	return n;
}

static void ipv4_confirm_neigh(const struct dst_entry *dst, const void *daddr)
{
	const struct rtable *rt = container_of(dst, struct rtable, dst);
	struct net_device *dev = dst->dev;
	const __be32 *pkey = daddr;

	if (rt->rt_gw_family == AF_INET) {
		pkey = (const __be32 *)&rt->rt_gw4;
	} else if (rt->rt_gw_family == AF_INET6) {
		return __ipv6_confirm_neigh_stub(dev, &rt->rt_gw6);
	} else if (!daddr ||
		 (rt->rt_flags &
		  (RTCF_MULTICAST | RTCF_BROADCAST | RTCF_LOCAL))) {
		return;
	}
	__ipv4_confirm_neigh(dev, *(__force u32 *)pkey);
}

/* Hash tables of size 2048..262144 depending on RAM size.
 * Each bucket uses 8 bytes.
 */
static u32 ip_idents_mask __read_mostly;
static atomic_t *ip_idents __read_mostly;
static u32 *ip_tstamps __read_mostly;

/* In order to protect privacy, we add a perturbation to identifiers
 * if one generator is seldom used. This makes hard for an attacker
 * to infer how many packets were sent between two points in time.
 */
static u32 ip_idents_reserve(u32 hash, int segs)
{
	u32 bucket, old, now = (u32)jiffies;
	atomic_t *p_id;
	u32 *p_tstamp;
	u32 delta = 0;

	bucket = hash & ip_idents_mask;
	p_tstamp = ip_tstamps + bucket;
	p_id = ip_idents + bucket;
	old = READ_ONCE(*p_tstamp);

	if (old != now && cmpxchg(p_tstamp, old, now) == old)
		delta = get_random_u32_below(now - old);

	/* If UBSAN reports an error there, please make sure your compiler
	 * supports -fno-strict-overflow before reporting it that was a bug
	 * in UBSAN, and it has been fixed in GCC-8.
	 */
	return atomic_add_return(segs + delta, p_id) - segs;
}

void __ip_select_ident(struct net *net, struct iphdr *iph, int segs)
{
	u32 hash, id;

	/* Note the following code is not safe, but this is okay. */
	if (unlikely(siphash_key_is_zero(&net->ipv4.ip_id_key)))
		get_random_bytes(&net->ipv4.ip_id_key,
				 sizeof(net->ipv4.ip_id_key));

	hash = siphash_3u32((__force u32)iph->daddr,
			    (__force u32)iph->saddr,
			    iph->protocol,
			    &net->ipv4.ip_id_key);
	id = ip_idents_reserve(hash, segs);
	iph->id = htons(id);
}
EXPORT_SYMBOL(__ip_select_ident);

static void __build_flow_key(const struct net *net, struct flowi4 *fl4,
			     const struct sock *sk, const struct iphdr *iph,
			     int oif, __u8 tos, u8 prot, u32 mark,
			     int flow_flags)
{
	__u8 scope = RT_SCOPE_UNIVERSE;

	if (sk) {
		oif = sk->sk_bound_dev_if;
		mark = READ_ONCE(sk->sk_mark);
		tos = ip_sock_rt_tos(sk);
		scope = ip_sock_rt_scope(sk);
		prot = inet_test_bit(HDRINCL, sk) ? IPPROTO_RAW :
						    sk->sk_protocol;
	}

	flowi4_init_output(fl4, oif, mark, tos & IPTOS_RT_MASK, scope,
			   prot, flow_flags, iph->daddr, iph->saddr, 0, 0,
			   sock_net_uid(net, sk));
}

static void build_skb_flow_key(struct flowi4 *fl4, const struct sk_buff *skb,
			       const struct sock *sk)
{
	const struct net *net = dev_net(skb->dev);
	const struct iphdr *iph = ip_hdr(skb);
	int oif = skb->dev->ifindex;
	u8 prot = iph->protocol;
	u32 mark = skb->mark;
	__u8 tos = iph->tos;

	__build_flow_key(net, fl4, sk, iph, oif, tos, prot, mark, 0);
}

static void build_sk_flow_key(struct flowi4 *fl4, const struct sock *sk)
{
	const struct inet_sock *inet = inet_sk(sk);
	const struct ip_options_rcu *inet_opt;
	__be32 daddr = inet->inet_daddr;

	rcu_read_lock();
	inet_opt = rcu_dereference(inet->inet_opt);
	if (inet_opt && inet_opt->opt.srr)
		daddr = inet_opt->opt.faddr;
	flowi4_init_output(fl4, sk->sk_bound_dev_if, READ_ONCE(sk->sk_mark),
			   ip_sock_rt_tos(sk) & IPTOS_RT_MASK,
			   ip_sock_rt_scope(sk),
			   inet_test_bit(HDRINCL, sk) ?
				IPPROTO_RAW : sk->sk_protocol,
			   inet_sk_flowi_flags(sk),
			   daddr, inet->inet_saddr, 0, 0, sk->sk_uid);
	rcu_read_unlock();
}

static void ip_rt_build_flow_key(struct flowi4 *fl4, const struct sock *sk,
				 const struct sk_buff *skb)
{
	if (skb)
		build_skb_flow_key(fl4, skb, sk);
	else
		build_sk_flow_key(fl4, sk);
}

static DEFINE_SPINLOCK(fnhe_lock);

static void fnhe_flush_routes(struct fib_nh_exception *fnhe)
{
	struct rtable *rt;

	rt = rcu_dereference(fnhe->fnhe_rth_input);
	if (rt) {
		RCU_INIT_POINTER(fnhe->fnhe_rth_input, NULL);
		dst_dev_put(&rt->dst);
		dst_release(&rt->dst);
	}
	rt = rcu_dereference(fnhe->fnhe_rth_output);
	if (rt) {
		RCU_INIT_POINTER(fnhe->fnhe_rth_output, NULL);
		dst_dev_put(&rt->dst);
		dst_release(&rt->dst);
	}
}

static void fnhe_remove_oldest(struct fnhe_hash_bucket *hash)
{
	struct fib_nh_exception __rcu **fnhe_p, **oldest_p;
	struct fib_nh_exception *fnhe, *oldest = NULL;

	for (fnhe_p = &hash->chain; ; fnhe_p = &fnhe->fnhe_next) {
		fnhe = rcu_dereference_protected(*fnhe_p,
						 lockdep_is_held(&fnhe_lock));
		if (!fnhe)
			break;
		if (!oldest ||
		    time_before(fnhe->fnhe_stamp, oldest->fnhe_stamp)) {
			oldest = fnhe;
			oldest_p = fnhe_p;
		}
	}
	fnhe_flush_routes(oldest);
	*oldest_p = oldest->fnhe_next;
	kfree_rcu(oldest, rcu);
}

static u32 fnhe_hashfun(__be32 daddr)
{
	static siphash_aligned_key_t fnhe_hash_key;
	u64 hval;

	net_get_random_once(&fnhe_hash_key, sizeof(fnhe_hash_key));
	hval = siphash_1u32((__force u32)daddr, &fnhe_hash_key);
	return hash_64(hval, FNHE_HASH_SHIFT);
}

static void fill_route_from_fnhe(struct rtable *rt, struct fib_nh_exception *fnhe)
{
	rt->rt_pmtu = fnhe->fnhe_pmtu;
	rt->rt_mtu_locked = fnhe->fnhe_mtu_locked;
	rt->dst.expires = fnhe->fnhe_expires;

	if (fnhe->fnhe_gw) {
		rt->rt_flags |= RTCF_REDIRECTED;
		rt->rt_uses_gateway = 1;
		rt->rt_gw_family = AF_INET;
		rt->rt_gw4 = fnhe->fnhe_gw;
	}
}

static void update_or_create_fnhe(struct fib_nh_common *nhc, __be32 daddr,
				  __be32 gw, u32 pmtu, bool lock,
				  unsigned long expires)
{
	struct fnhe_hash_bucket *hash;
	struct fib_nh_exception *fnhe;
	struct rtable *rt;
	u32 genid, hval;
	unsigned int i;
	int depth;

	genid = fnhe_genid(dev_net(nhc->nhc_dev));
	hval = fnhe_hashfun(daddr);

	spin_lock_bh(&fnhe_lock);

	hash = rcu_dereference(nhc->nhc_exceptions);
	if (!hash) {
		hash = kcalloc(FNHE_HASH_SIZE, sizeof(*hash), GFP_ATOMIC);
		if (!hash)
			goto out_unlock;
		rcu_assign_pointer(nhc->nhc_exceptions, hash);
	}

	hash += hval;

	depth = 0;
	for (fnhe = rcu_dereference(hash->chain); fnhe;
	     fnhe = rcu_dereference(fnhe->fnhe_next)) {
		if (fnhe->fnhe_daddr == daddr)
			break;
		depth++;
	}

	if (fnhe) {
		if (fnhe->fnhe_genid != genid)
			fnhe->fnhe_genid = genid;
		if (gw)
			fnhe->fnhe_gw = gw;
		if (pmtu) {
			fnhe->fnhe_pmtu = pmtu;
			fnhe->fnhe_mtu_locked = lock;
		}
		fnhe->fnhe_expires = max(1UL, expires);
		/* Update all cached dsts too */
		rt = rcu_dereference(fnhe->fnhe_rth_input);
		if (rt)
			fill_route_from_fnhe(rt, fnhe);
		rt = rcu_dereference(fnhe->fnhe_rth_output);
		if (rt)
			fill_route_from_fnhe(rt, fnhe);
	} else {
		/* Randomize max depth to avoid some side channels attacks. */
		int max_depth = FNHE_RECLAIM_DEPTH +
				get_random_u32_below(FNHE_RECLAIM_DEPTH);

		while (depth > max_depth) {
			fnhe_remove_oldest(hash);
			depth--;
		}

		fnhe = kzalloc(sizeof(*fnhe), GFP_ATOMIC);
		if (!fnhe)
			goto out_unlock;

		fnhe->fnhe_next = hash->chain;

		fnhe->fnhe_genid = genid;
		fnhe->fnhe_daddr = daddr;
		fnhe->fnhe_gw = gw;
		fnhe->fnhe_pmtu = pmtu;
		fnhe->fnhe_mtu_locked = lock;
		fnhe->fnhe_expires = max(1UL, expires);

		rcu_assign_pointer(hash->chain, fnhe);

		/* Exception created; mark the cached routes for the nexthop
		 * stale, so anyone caching it rechecks if this exception
		 * applies to them.
		 */
		rt = rcu_dereference(nhc->nhc_rth_input);
		if (rt)
			rt->dst.obsolete = DST_OBSOLETE_KILL;

		for_each_possible_cpu(i) {
			struct rtable __rcu **prt;

			prt = per_cpu_ptr(nhc->nhc_pcpu_rth_output, i);
			rt = rcu_dereference(*prt);
			if (rt)
				rt->dst.obsolete = DST_OBSOLETE_KILL;
		}
	}

	fnhe->fnhe_stamp = jiffies;

out_unlock:
	spin_unlock_bh(&fnhe_lock);
}

static void __ip_do_redirect(struct rtable *rt, struct sk_buff *skb, struct flowi4 *fl4,
			     bool kill_route)
{
	__be32 new_gw = icmp_hdr(skb)->un.gateway;
	__be32 old_gw = ip_hdr(skb)->saddr;
	struct net_device *dev = skb->dev;
	struct in_device *in_dev;
	struct fib_result res;
	struct neighbour *n;
	struct net *net;

	switch (icmp_hdr(skb)->code & 7) {
	case ICMP_REDIR_NET:
	case ICMP_REDIR_NETTOS:
	case ICMP_REDIR_HOST:
	case ICMP_REDIR_HOSTTOS:
		break;

	default:
		return;
	}

	if (rt->rt_gw_family != AF_INET || rt->rt_gw4 != old_gw)
		return;

	in_dev = __in_dev_get_rcu(dev);
	if (!in_dev)
		return;

	net = dev_net(dev);
	if (new_gw == old_gw || !IN_DEV_RX_REDIRECTS(in_dev) ||
	    ipv4_is_multicast(new_gw) || ipv4_is_lbcast(new_gw) ||
	    ipv4_is_zeronet(new_gw))
		goto reject_redirect;

	if (!IN_DEV_SHARED_MEDIA(in_dev)) {
		if (!inet_addr_onlink(in_dev, new_gw, old_gw))
			goto reject_redirect;
		if (IN_DEV_SEC_REDIRECTS(in_dev) && ip_fib_check_default(new_gw, dev))
			goto reject_redirect;
	} else {
		if (inet_addr_type(net, new_gw) != RTN_UNICAST)
			goto reject_redirect;
	}

	n = __ipv4_neigh_lookup(rt->dst.dev, (__force u32)new_gw);
	if (!n)
		n = neigh_create(&arp_tbl, &new_gw, rt->dst.dev);
	if (!IS_ERR(n)) {
		if (!(READ_ONCE(n->nud_state) & NUD_VALID)) {
			neigh_event_send(n, NULL);
		} else {
			if (fib_lookup(net, fl4, &res, 0) == 0) {
				struct fib_nh_common *nhc;

				fib_select_path(net, &res, fl4, skb);
				nhc = FIB_RES_NHC(res);
				update_or_create_fnhe(nhc, fl4->daddr, new_gw,
						0, false,
						jiffies + ip_rt_gc_timeout);
			}
			if (kill_route)
				rt->dst.obsolete = DST_OBSOLETE_KILL;
			call_netevent_notifiers(NETEVENT_NEIGH_UPDATE, n);
		}
		neigh_release(n);
	}
	return;

reject_redirect:
#ifdef CONFIG_IP_ROUTE_VERBOSE
	if (IN_DEV_LOG_MARTIANS(in_dev)) {
		const struct iphdr *iph = (const struct iphdr *) skb->data;
		__be32 daddr = iph->daddr;
		__be32 saddr = iph->saddr;

		net_info_ratelimited("Redirect from %pI4 on %s about %pI4 ignored\n"
				     "  Advised path = %pI4 -> %pI4\n",
				     &old_gw, dev->name, &new_gw,
				     &saddr, &daddr);
	}
#endif
	;
}

static void ip_do_redirect(struct dst_entry *dst, struct sock *sk, struct sk_buff *skb)
{
	struct rtable *rt;
	struct flowi4 fl4;
	const struct iphdr *iph = (const struct iphdr *) skb->data;
	struct net *net = dev_net(skb->dev);
	int oif = skb->dev->ifindex;
	u8 prot = iph->protocol;
	u32 mark = skb->mark;
	__u8 tos = iph->tos;

	rt = dst_rtable(dst);

	__build_flow_key(net, &fl4, sk, iph, oif, tos, prot, mark, 0);
	__ip_do_redirect(rt, skb, &fl4, true);
}

static void ipv4_negative_advice(struct sock *sk,
				 struct dst_entry *dst)
{
	struct rtable *rt = dst_rtable(dst);

	if ((dst->obsolete > 0) ||
	    (rt->rt_flags & RTCF_REDIRECTED) ||
	    rt->dst.expires)
		sk_dst_reset(sk);
}

/*
 * Algorithm:
 *	1. The first ip_rt_redirect_number redirects are sent
 *	   with exponential backoff, then we stop sending them at all,
 *	   assuming that the host ignores our redirects.
 *	2. If we did not see packets requiring redirects
 *	   during ip_rt_redirect_silence, we assume that the host
 *	   forgot redirected route and start to send redirects again.
 *
 * This algorithm is much cheaper and more intelligent than dumb load limiting
 * in icmp.c.
 *
 * NOTE. Do not forget to inhibit load limiting for redirects (redundant)
 * and "frag. need" (breaks PMTU discovery) in icmp.c.
 */

void ip_rt_send_redirect(struct sk_buff *skb)
{
	struct rtable *rt = skb_rtable(skb);
	struct in_device *in_dev;
	struct inet_peer *peer;
	struct net *net;
	int log_martians;
	int vif;

	rcu_read_lock();
	in_dev = __in_dev_get_rcu(rt->dst.dev);
	if (!in_dev || !IN_DEV_TX_REDIRECTS(in_dev)) {
		rcu_read_unlock();
		return;
	}
	log_martians = IN_DEV_LOG_MARTIANS(in_dev);
	vif = l3mdev_master_ifindex_rcu(rt->dst.dev);
	rcu_read_unlock();

	net = dev_net(rt->dst.dev);
	peer = inet_getpeer_v4(net->ipv4.peers, ip_hdr(skb)->saddr, vif, 1);
	if (!peer) {
		icmp_send(skb, ICMP_REDIRECT, ICMP_REDIR_HOST,
			  rt_nexthop(rt, ip_hdr(skb)->daddr));
		return;
	}

	/* No redirected packets during ip_rt_redirect_silence;
	 * reset the algorithm.
	 */
	if (time_after(jiffies, peer->rate_last + ip_rt_redirect_silence)) {
		peer->rate_tokens = 0;
		peer->n_redirects = 0;
	}

	/* Too many ignored redirects; do not send anything
	 * set dst.rate_last to the last seen redirected packet.
	 */
	if (peer->n_redirects >= ip_rt_redirect_number) {
		peer->rate_last = jiffies;
		goto out_put_peer;
	}

	/* Check for load limit; set rate_last to the latest sent
	 * redirect.
	 */
	if (peer->n_redirects == 0 ||
	    time_after(jiffies,
		       (peer->rate_last +
			(ip_rt_redirect_load << peer->n_redirects)))) {
		__be32 gw = rt_nexthop(rt, ip_hdr(skb)->daddr);

		icmp_send(skb, ICMP_REDIRECT, ICMP_REDIR_HOST, gw);
		peer->rate_last = jiffies;
		++peer->n_redirects;
		if (IS_ENABLED(CONFIG_IP_ROUTE_VERBOSE) && log_martians &&
		    peer->n_redirects == ip_rt_redirect_number)
			net_warn_ratelimited("host %pI4/if%d ignores redirects for %pI4 to %pI4\n",
					     &ip_hdr(skb)->saddr, inet_iif(skb),
					     &ip_hdr(skb)->daddr, &gw);
	}
out_put_peer:
	inet_putpeer(peer);
}

static int ip_error(struct sk_buff *skb)
{
	struct rtable *rt = skb_rtable(skb);
	struct net_device *dev = skb->dev;
	struct in_device *in_dev;
	struct inet_peer *peer;
	unsigned long now;
	struct net *net;
	SKB_DR(reason);
	bool send;
	int code;

	if (netif_is_l3_master(skb->dev)) {
		dev = __dev_get_by_index(dev_net(skb->dev), IPCB(skb)->iif);
		if (!dev)
			goto out;
	}

	in_dev = __in_dev_get_rcu(dev);

	/* IP on this device is disabled. */
	if (!in_dev)
		goto out;

	net = dev_net(rt->dst.dev);
	if (!IN_DEV_FORWARD(in_dev)) {
		switch (rt->dst.error) {
		case EHOSTUNREACH:
			SKB_DR_SET(reason, IP_INADDRERRORS);
			__IP_INC_STATS(net, IPSTATS_MIB_INADDRERRORS);
			break;

		case ENETUNREACH:
			SKB_DR_SET(reason, IP_INNOROUTES);
			__IP_INC_STATS(net, IPSTATS_MIB_INNOROUTES);
			break;
		}
		goto out;
	}

	switch (rt->dst.error) {
	case EINVAL:
	default:
		goto out;
	case EHOSTUNREACH:
		code = ICMP_HOST_UNREACH;
		break;
	case ENETUNREACH:
		code = ICMP_NET_UNREACH;
		SKB_DR_SET(reason, IP_INNOROUTES);
		__IP_INC_STATS(net, IPSTATS_MIB_INNOROUTES);
		break;
	case EACCES:
		code = ICMP_PKT_FILTERED;
		break;
	}

	peer = inet_getpeer_v4(net->ipv4.peers, ip_hdr(skb)->saddr,
			       l3mdev_master_ifindex(skb->dev), 1);

	send = true;
	if (peer) {
		now = jiffies;
		peer->rate_tokens += now - peer->rate_last;
		if (peer->rate_tokens > ip_rt_error_burst)
			peer->rate_tokens = ip_rt_error_burst;
		peer->rate_last = now;
		if (peer->rate_tokens >= ip_rt_error_cost)
			peer->rate_tokens -= ip_rt_error_cost;
		else
			send = false;
		inet_putpeer(peer);
	}
	if (send)
		icmp_send(skb, ICMP_DEST_UNREACH, code, 0);

out:	kfree_skb_reason(skb, reason);
	return 0;
}

static void __ip_rt_update_pmtu(struct rtable *rt, struct flowi4 *fl4, u32 mtu)
{
	struct dst_entry *dst = &rt->dst;
	struct net *net = dev_net(dst->dev);
	struct fib_result res;
	bool lock = false;
	u32 old_mtu;

	if (ip_mtu_locked(dst))
		return;

	old_mtu = ipv4_mtu(dst);
	if (old_mtu < mtu)
		return;

	if (mtu < net->ipv4.ip_rt_min_pmtu) {
		lock = true;
		mtu = min(old_mtu, net->ipv4.ip_rt_min_pmtu);
	}

	if (rt->rt_pmtu == mtu && !lock &&
	    time_before(jiffies, dst->expires - net->ipv4.ip_rt_mtu_expires / 2))
		return;

	rcu_read_lock();
	if (fib_lookup(net, fl4, &res, 0) == 0) {
		struct fib_nh_common *nhc;

		fib_select_path(net, &res, fl4, NULL);
		nhc = FIB_RES_NHC(res);
		update_or_create_fnhe(nhc, fl4->daddr, 0, mtu, lock,
				      jiffies + net->ipv4.ip_rt_mtu_expires);
	}
	rcu_read_unlock();
}

static void ip_rt_update_pmtu(struct dst_entry *dst, struct sock *sk,
			      struct sk_buff *skb, u32 mtu,
			      bool confirm_neigh)
{
	struct rtable *rt = dst_rtable(dst);
	struct flowi4 fl4;

	ip_rt_build_flow_key(&fl4, sk, skb);

	/* Don't make lookup fail for bridged encapsulations */
	if (skb && netif_is_any_bridge_port(skb->dev))
		fl4.flowi4_oif = 0;

	__ip_rt_update_pmtu(rt, &fl4, mtu);
}

void ipv4_update_pmtu(struct sk_buff *skb, struct net *net, u32 mtu,
		      int oif, u8 protocol)
{
	const struct iphdr *iph = (const struct iphdr *)skb->data;
	struct flowi4 fl4;
	struct rtable *rt;
	u32 mark = IP4_REPLY_MARK(net, skb->mark);

	__build_flow_key(net, &fl4, NULL, iph, oif, iph->tos, protocol, mark,
			 0);
	rt = __ip_route_output_key(net, &fl4);
	if (!IS_ERR(rt)) {
		__ip_rt_update_pmtu(rt, &fl4, mtu);
		ip_rt_put(rt);
	}
}
EXPORT_SYMBOL_GPL(ipv4_update_pmtu);

static void __ipv4_sk_update_pmtu(struct sk_buff *skb, struct sock *sk, u32 mtu)
{
	const struct iphdr *iph = (const struct iphdr *)skb->data;
	struct flowi4 fl4;
	struct rtable *rt;

	__build_flow_key(sock_net(sk), &fl4, sk, iph, 0, 0, 0, 0, 0);

	if (!fl4.flowi4_mark)
		fl4.flowi4_mark = IP4_REPLY_MARK(sock_net(sk), skb->mark);

	rt = __ip_route_output_key(sock_net(sk), &fl4);
	if (!IS_ERR(rt)) {
		__ip_rt_update_pmtu(rt, &fl4, mtu);
		ip_rt_put(rt);
	}
}

void ipv4_sk_update_pmtu(struct sk_buff *skb, struct sock *sk, u32 mtu)
{
	const struct iphdr *iph = (const struct iphdr *)skb->data;
	struct flowi4 fl4;
	struct rtable *rt;
	struct dst_entry *odst = NULL;
	bool new = false;
	struct net *net = sock_net(sk);

	bh_lock_sock(sk);

	if (!ip_sk_accept_pmtu(sk))
		goto out;

	odst = sk_dst_get(sk);

	if (sock_owned_by_user(sk) || !odst) {
		__ipv4_sk_update_pmtu(skb, sk, mtu);
		goto out;
	}

	__build_flow_key(net, &fl4, sk, iph, 0, 0, 0, 0, 0);

	rt = dst_rtable(odst);
	if (odst->obsolete && !odst->ops->check(odst, 0)) {
		rt = ip_route_output_flow(sock_net(sk), &fl4, sk);
		if (IS_ERR(rt))
			goto out;

		new = true;
	}

	__ip_rt_update_pmtu(dst_rtable(xfrm_dst_path(&rt->dst)), &fl4, mtu);

	if (!dst_check(&rt->dst, 0)) {
		if (new)
			dst_release(&rt->dst);

		rt = ip_route_output_flow(sock_net(sk), &fl4, sk);
		if (IS_ERR(rt))
			goto out;

		new = true;
	}

	if (new)
		sk_dst_set(sk, &rt->dst);

out:
	bh_unlock_sock(sk);
	dst_release(odst);
}
EXPORT_SYMBOL_GPL(ipv4_sk_update_pmtu);

void ipv4_redirect(struct sk_buff *skb, struct net *net,
		   int oif, u8 protocol)
{
	const struct iphdr *iph = (const struct iphdr *)skb->data;
	struct flowi4 fl4;
	struct rtable *rt;

	__build_flow_key(net, &fl4, NULL, iph, oif, iph->tos, protocol, 0, 0);
	rt = __ip_route_output_key(net, &fl4);
	if (!IS_ERR(rt)) {
		__ip_do_redirect(rt, skb, &fl4, false);
		ip_rt_put(rt);
	}
}
EXPORT_SYMBOL_GPL(ipv4_redirect);

void ipv4_sk_redirect(struct sk_buff *skb, struct sock *sk)
{
	const struct iphdr *iph = (const struct iphdr *)skb->data;
	struct flowi4 fl4;
	struct rtable *rt;
	struct net *net = sock_net(sk);

	__build_flow_key(net, &fl4, sk, iph, 0, 0, 0, 0, 0);
	rt = __ip_route_output_key(net, &fl4);
	if (!IS_ERR(rt)) {
		__ip_do_redirect(rt, skb, &fl4, false);
		ip_rt_put(rt);
	}
}
EXPORT_SYMBOL_GPL(ipv4_sk_redirect);

INDIRECT_CALLABLE_SCOPE struct dst_entry *ipv4_dst_check(struct dst_entry *dst,
							 u32 cookie)
{
	struct rtable *rt = dst_rtable(dst);

	/* All IPV4 dsts are created with ->obsolete set to the value
	 * DST_OBSOLETE_FORCE_CHK which forces validation calls down
	 * into this function always.
	 *
	 * When a PMTU/redirect information update invalidates a route,
	 * this is indicated by setting obsolete to DST_OBSOLETE_KILL or
	 * DST_OBSOLETE_DEAD.
	 */
	if (dst->obsolete != DST_OBSOLETE_FORCE_CHK || rt_is_expired(rt))
		return NULL;
	return dst;
}
EXPORT_INDIRECT_CALLABLE(ipv4_dst_check);

static void ipv4_send_dest_unreach(struct sk_buff *skb)
{
	struct net_device *dev;
	struct ip_options opt;
	int res;

	/* Recompile ip options since IPCB may not be valid anymore.
	 * Also check we have a reasonable ipv4 header.
	 */
	if (!pskb_network_may_pull(skb, sizeof(struct iphdr)) ||
	    ip_hdr(skb)->version != 4 || ip_hdr(skb)->ihl < 5)
		return;

	memset(&opt, 0, sizeof(opt));
	if (ip_hdr(skb)->ihl > 5) {
		if (!pskb_network_may_pull(skb, ip_hdr(skb)->ihl * 4))
			return;
		opt.optlen = ip_hdr(skb)->ihl * 4 - sizeof(struct iphdr);

		rcu_read_lock();
		dev = skb->dev ? skb->dev : skb_rtable(skb)->dst.dev;
		res = __ip_options_compile(dev_net(dev), &opt, skb, NULL);
		rcu_read_unlock();

		if (res)
			return;
	}
	__icmp_send(skb, ICMP_DEST_UNREACH, ICMP_HOST_UNREACH, 0, &opt);
}

static void ipv4_link_failure(struct sk_buff *skb)
{
	struct rtable *rt;

	ipv4_send_dest_unreach(skb);

	rt = skb_rtable(skb);
	if (rt)
		dst_set_expires(&rt->dst, 0);
}

static int ip_rt_bug(struct net *net, struct sock *sk, struct sk_buff *skb)
{
	pr_debug("%s: %pI4 -> %pI4, %s\n",
		 __func__, &ip_hdr(skb)->saddr, &ip_hdr(skb)->daddr,
		 skb->dev ? skb->dev->name : "?");
	kfree_skb(skb);
	WARN_ON(1);
	return 0;
}

/*
 * We do not cache source address of outgoing interface,
 * because it is used only by IP RR, TS and SRR options,
 * so that it out of fast path.
 *
 * BTW remember: "addr" is allowed to be not aligned
 * in IP options!
 */

void ip_rt_get_source(u8 *addr, struct sk_buff *skb, struct rtable *rt)
{
	__be32 src;

	if (rt_is_output_route(rt))
		src = ip_hdr(skb)->saddr;
	else {
		struct fib_result res;
		struct iphdr *iph = ip_hdr(skb);
		struct flowi4 fl4 = {
			.daddr = iph->daddr,
			.saddr = iph->saddr,
			.flowi4_tos = RT_TOS(iph->tos),
			.flowi4_oif = rt->dst.dev->ifindex,
			.flowi4_iif = skb->dev->ifindex,
			.flowi4_mark = skb->mark,
		};

		rcu_read_lock();
		if (fib_lookup(dev_net(rt->dst.dev), &fl4, &res, 0) == 0)
			src = fib_result_prefsrc(dev_net(rt->dst.dev), &res);
		else
			src = inet_select_addr(rt->dst.dev,
					       rt_nexthop(rt, iph->daddr),
					       RT_SCOPE_UNIVERSE);
		rcu_read_unlock();
	}
	memcpy(addr, &src, 4);
}

#ifdef CONFIG_IP_ROUTE_CLASSID
static void set_class_tag(struct rtable *rt, u32 tag)
{
	if (!(rt->dst.tclassid & 0xFFFF))
		rt->dst.tclassid |= tag & 0xFFFF;
	if (!(rt->dst.tclassid & 0xFFFF0000))
		rt->dst.tclassid |= tag & 0xFFFF0000;
}
#endif

static unsigned int ipv4_default_advmss(const struct dst_entry *dst)
{
	struct net *net = dev_net(dst->dev);
	unsigned int header_size = sizeof(struct tcphdr) + sizeof(struct iphdr);
	unsigned int advmss = max_t(unsigned int, ipv4_mtu(dst) - header_size,
				    net->ipv4.ip_rt_min_advmss);

	return min(advmss, IPV4_MAX_PMTU - header_size);
}

INDIRECT_CALLABLE_SCOPE unsigned int ipv4_mtu(const struct dst_entry *dst)
{
	return ip_dst_mtu_maybe_forward(dst, false);
}
EXPORT_INDIRECT_CALLABLE(ipv4_mtu);

static void ip_del_fnhe(struct fib_nh_common *nhc, __be32 daddr)
{
	struct fnhe_hash_bucket *hash;
	struct fib_nh_exception *fnhe, __rcu **fnhe_p;
	u32 hval = fnhe_hashfun(daddr);

	spin_lock_bh(&fnhe_lock);

	hash = rcu_dereference_protected(nhc->nhc_exceptions,
					 lockdep_is_held(&fnhe_lock));
	hash += hval;

	fnhe_p = &hash->chain;
	fnhe = rcu_dereference_protected(*fnhe_p, lockdep_is_held(&fnhe_lock));
	while (fnhe) {
		if (fnhe->fnhe_daddr == daddr) {
			rcu_assign_pointer(*fnhe_p, rcu_dereference_protected(
				fnhe->fnhe_next, lockdep_is_held(&fnhe_lock)));
			/* set fnhe_daddr to 0 to ensure it won't bind with
			 * new dsts in rt_bind_exception().
			 */
			fnhe->fnhe_daddr = 0;
			fnhe_flush_routes(fnhe);
			kfree_rcu(fnhe, rcu);
			break;
		}
		fnhe_p = &fnhe->fnhe_next;
		fnhe = rcu_dereference_protected(fnhe->fnhe_next,
						 lockdep_is_held(&fnhe_lock));
	}

	spin_unlock_bh(&fnhe_lock);
}

static struct fib_nh_exception *find_exception(struct fib_nh_common *nhc,
					       __be32 daddr)
{
	struct fnhe_hash_bucket *hash = rcu_dereference(nhc->nhc_exceptions);
	struct fib_nh_exception *fnhe;
	u32 hval;

	if (!hash)
		return NULL;

	hval = fnhe_hashfun(daddr);

	for (fnhe = rcu_dereference(hash[hval].chain); fnhe;
	     fnhe = rcu_dereference(fnhe->fnhe_next)) {
		if (fnhe->fnhe_daddr == daddr) {
			if (fnhe->fnhe_expires &&
			    time_after(jiffies, fnhe->fnhe_expires)) {
				ip_del_fnhe(nhc, daddr);
				break;
			}
			return fnhe;
		}
	}
	return NULL;
}

/* MTU selection:
 * 1. mtu on route is locked - use it
 * 2. mtu from nexthop exception
 * 3. mtu from egress device
 */

u32 ip_mtu_from_fib_result(struct fib_result *res, __be32 daddr)
{
	struct fib_nh_common *nhc = res->nhc;
	struct net_device *dev = nhc->nhc_dev;
	struct fib_info *fi = res->fi;
	u32 mtu = 0;

	if (READ_ONCE(dev_net(dev)->ipv4.sysctl_ip_fwd_use_pmtu) ||
	    fi->fib_metrics->metrics[RTAX_LOCK - 1] & (1 << RTAX_MTU))
		mtu = fi->fib_mtu;

	if (likely(!mtu)) {
		struct fib_nh_exception *fnhe;

		fnhe = find_exception(nhc, daddr);
		if (fnhe && !time_after_eq(jiffies, fnhe->fnhe_expires))
			mtu = fnhe->fnhe_pmtu;
	}

	if (likely(!mtu))
		mtu = min(READ_ONCE(dev->mtu), IP_MAX_MTU);

	return mtu - lwtunnel_headroom(nhc->nhc_lwtstate, mtu);
}

static bool rt_bind_exception(struct rtable *rt, struct fib_nh_exception *fnhe,
			      __be32 daddr, const bool do_cache)
{
	bool ret = false;

	spin_lock_bh(&fnhe_lock);

	if (daddr == fnhe->fnhe_daddr) {
		struct rtable __rcu **porig;
		struct rtable *orig;
		int genid = fnhe_genid(dev_net(rt->dst.dev));

		if (rt_is_input_route(rt))
			porig = &fnhe->fnhe_rth_input;
		else
			porig = &fnhe->fnhe_rth_output;
		orig = rcu_dereference(*porig);

		if (fnhe->fnhe_genid != genid) {
			fnhe->fnhe_genid = genid;
			fnhe->fnhe_gw = 0;
			fnhe->fnhe_pmtu = 0;
			fnhe->fnhe_expires = 0;
			fnhe->fnhe_mtu_locked = false;
			fnhe_flush_routes(fnhe);
			orig = NULL;
		}
		fill_route_from_fnhe(rt, fnhe);
		if (!rt->rt_gw4) {
			rt->rt_gw4 = daddr;
			rt->rt_gw_family = AF_INET;
		}

		if (do_cache) {
			dst_hold(&rt->dst);
			rcu_assign_pointer(*porig, rt);
			if (orig) {
				dst_dev_put(&orig->dst);
				dst_release(&orig->dst);
			}
			ret = true;
		}

		fnhe->fnhe_stamp = jiffies;
	}
	spin_unlock_bh(&fnhe_lock);

	return ret;
}

static bool rt_cache_route(struct fib_nh_common *nhc, struct rtable *rt)
{
	struct rtable *orig, *prev, **p;
	bool ret = true;

	if (rt_is_input_route(rt)) {
		p = (struct rtable **)&nhc->nhc_rth_input;
	} else {
		p = (struct rtable **)raw_cpu_ptr(nhc->nhc_pcpu_rth_output);
	}
	orig = *p;

	/* hold dst before doing cmpxchg() to avoid race condition
	 * on this dst
	 */
	dst_hold(&rt->dst);
	prev = cmpxchg(p, orig, rt);
	if (prev == orig) {
		if (orig) {
			rt_add_uncached_list(orig);
			dst_release(&orig->dst);
		}
	} else {
		dst_release(&rt->dst);
		ret = false;
	}

	return ret;
}

struct uncached_list {
	spinlock_t		lock;
	struct list_head	head;
	struct list_head	quarantine;
};

static DEFINE_PER_CPU_ALIGNED(struct uncached_list, rt_uncached_list);

void rt_add_uncached_list(struct rtable *rt)
{
	struct uncached_list *ul = raw_cpu_ptr(&rt_uncached_list);

	rt->dst.rt_uncached_list = ul;

	spin_lock_bh(&ul->lock);
	list_add_tail(&rt->dst.rt_uncached, &ul->head);
	spin_unlock_bh(&ul->lock);
}

void rt_del_uncached_list(struct rtable *rt)
{
	if (!list_empty(&rt->dst.rt_uncached)) {
		struct uncached_list *ul = rt->dst.rt_uncached_list;

		spin_lock_bh(&ul->lock);
		list_del_init(&rt->dst.rt_uncached);
		spin_unlock_bh(&ul->lock);
	}
}

static void ipv4_dst_destroy(struct dst_entry *dst)
{
	ip_dst_metrics_put(dst);
	rt_del_uncached_list(dst_rtable(dst));
}

void rt_flush_dev(struct net_device *dev)
{
	struct rtable *rt, *safe;
	int cpu;

	for_each_possible_cpu(cpu) {
		struct uncached_list *ul = &per_cpu(rt_uncached_list, cpu);

		if (list_empty(&ul->head))
			continue;

		spin_lock_bh(&ul->lock);
		list_for_each_entry_safe(rt, safe, &ul->head, dst.rt_uncached) {
			if (rt->dst.dev != dev)
				continue;
			rt->dst.dev = blackhole_netdev;
			netdev_ref_replace(dev, blackhole_netdev,
					   &rt->dst.dev_tracker, GFP_ATOMIC);
			list_move(&rt->dst.rt_uncached, &ul->quarantine);
		}
		spin_unlock_bh(&ul->lock);
	}
}

static bool rt_cache_valid(const struct rtable *rt)
{
	return	rt &&
		rt->dst.obsolete == DST_OBSOLETE_FORCE_CHK &&
		!rt_is_expired(rt);
}

static void rt_set_nexthop(struct rtable *rt, __be32 daddr,
			   const struct fib_result *res,
			   struct fib_nh_exception *fnhe,
			   struct fib_info *fi, u16 type, u32 itag,
			   const bool do_cache)
{
	bool cached = false;

	if (fi) {
		struct fib_nh_common *nhc = FIB_RES_NHC(*res);

		if (nhc->nhc_gw_family && nhc->nhc_scope == RT_SCOPE_LINK) {
			rt->rt_uses_gateway = 1;
			rt->rt_gw_family = nhc->nhc_gw_family;
			/* only INET and INET6 are supported */
			if (likely(nhc->nhc_gw_family == AF_INET))
				rt->rt_gw4 = nhc->nhc_gw.ipv4;
			else
				rt->rt_gw6 = nhc->nhc_gw.ipv6;
		}

		ip_dst_init_metrics(&rt->dst, fi->fib_metrics);

#ifdef CONFIG_IP_ROUTE_CLASSID
		if (nhc->nhc_family == AF_INET) {
			struct fib_nh *nh;

			nh = container_of(nhc, struct fib_nh, nh_common);
			rt->dst.tclassid = nh->nh_tclassid;
		}
#endif
		rt->dst.lwtstate = lwtstate_get(nhc->nhc_lwtstate);
		if (unlikely(fnhe))
			cached = rt_bind_exception(rt, fnhe, daddr, do_cache);
		else if (do_cache)
			cached = rt_cache_route(nhc, rt);
		if (unlikely(!cached)) {
			/* Routes we intend to cache in nexthop exception or
			 * FIB nexthop have the DST_NOCACHE bit clear.
			 * However, if we are unsuccessful at storing this
			 * route into the cache we really need to set it.
			 */
			if (!rt->rt_gw4) {
				rt->rt_gw_family = AF_INET;
				rt->rt_gw4 = daddr;
			}
			rt_add_uncached_list(rt);
		}
	} else
		rt_add_uncached_list(rt);

#ifdef CONFIG_IP_ROUTE_CLASSID
#ifdef CONFIG_IP_MULTIPLE_TABLES
	set_class_tag(rt, res->tclassid);
#endif
	set_class_tag(rt, itag);
#endif
}

struct rtable *rt_dst_alloc(struct net_device *dev,
			    unsigned int flags, u16 type,
			    bool noxfrm)
{
	struct rtable *rt;

	rt = dst_alloc(&ipv4_dst_ops, dev, DST_OBSOLETE_FORCE_CHK,
		       (noxfrm ? DST_NOXFRM : 0));

	if (rt) {
		rt->rt_genid = rt_genid_ipv4(dev_net(dev));
		rt->rt_flags = flags;
		rt->rt_type = type;
		rt->rt_is_input = 0;
		rt->rt_iif = 0;
		rt->rt_pmtu = 0;
		rt->rt_mtu_locked = 0;
		rt->rt_uses_gateway = 0;
		rt->rt_gw_family = 0;
		rt->rt_gw4 = 0;

		rt->dst.output = ip_output;
		if (flags & RTCF_LOCAL)
			rt->dst.input = ip_local_deliver;
	}

	return rt;
}
EXPORT_SYMBOL(rt_dst_alloc);

struct rtable *rt_dst_clone(struct net_device *dev, struct rtable *rt)
{
	struct rtable *new_rt;

	new_rt = dst_alloc(&ipv4_dst_ops, dev, DST_OBSOLETE_FORCE_CHK,
			   rt->dst.flags);

	if (new_rt) {
		new_rt->rt_genid = rt_genid_ipv4(dev_net(dev));
		new_rt->rt_flags = rt->rt_flags;
		new_rt->rt_type = rt->rt_type;
		new_rt->rt_is_input = rt->rt_is_input;
		new_rt->rt_iif = rt->rt_iif;
		new_rt->rt_pmtu = rt->rt_pmtu;
		new_rt->rt_mtu_locked = rt->rt_mtu_locked;
		new_rt->rt_gw_family = rt->rt_gw_family;
		if (rt->rt_gw_family == AF_INET)
			new_rt->rt_gw4 = rt->rt_gw4;
		else if (rt->rt_gw_family == AF_INET6)
			new_rt->rt_gw6 = rt->rt_gw6;

		new_rt->dst.input = rt->dst.input;
		new_rt->dst.output = rt->dst.output;
		new_rt->dst.error = rt->dst.error;
		new_rt->dst.lastuse = jiffies;
		new_rt->dst.lwtstate = lwtstate_get(rt->dst.lwtstate);
	}
	return new_rt;
}
EXPORT_SYMBOL(rt_dst_clone);

/* called in rcu_read_lock() section */
int ip_mc_validate_source(struct sk_buff *skb, __be32 daddr, __be32 saddr,
			  u8 tos, struct net_device *dev,
			  struct in_device *in_dev, u32 *itag)
{
	int err;

	/* Primary sanity checks. */
	if (!in_dev)
		return -EINVAL;

	if (ipv4_is_multicast(saddr) || ipv4_is_lbcast(saddr) ||
	    skb->protocol != htons(ETH_P_IP))
		return -EINVAL;

	if (ipv4_is_loopback(saddr) && !IN_DEV_ROUTE_LOCALNET(in_dev))
		return -EINVAL;

	if (ipv4_is_zeronet(saddr)) {
		if (!ipv4_is_local_multicast(daddr) &&
		    ip_hdr(skb)->protocol != IPPROTO_IGMP)
			return -EINVAL;
	} else {
		err = fib_validate_source(skb, saddr, 0, tos, 0, dev,
					  in_dev, itag);
		if (err < 0)
			return err;
	}
	return 0;
}

/* called in rcu_read_lock() section */
static int ip_route_input_mc(struct sk_buff *skb, __be32 daddr, __be32 saddr,
			     u8 tos, struct net_device *dev, int our)
{
	struct in_device *in_dev = __in_dev_get_rcu(dev);
	unsigned int flags = RTCF_MULTICAST;
	struct rtable *rth;
	u32 itag = 0;
	int err;

	err = ip_mc_validate_source(skb, daddr, saddr, tos, dev, in_dev, &itag);
	if (err)
		return err;

	if (our)
		flags |= RTCF_LOCAL;

	if (IN_DEV_ORCONF(in_dev, NOPOLICY))
		IPCB(skb)->flags |= IPSKB_NOPOLICY;

	rth = rt_dst_alloc(dev_net(dev)->loopback_dev, flags, RTN_MULTICAST,
			   false);
	if (!rth)
		return -ENOBUFS;

#ifdef CONFIG_IP_ROUTE_CLASSID
	rth->dst.tclassid = itag;
#endif
	rth->dst.output = ip_rt_bug;
	rth->rt_is_input= 1;

#ifdef CONFIG_IP_MROUTE
	if (!ipv4_is_local_multicast(daddr) && IN_DEV_MFORWARD(in_dev))
		rth->dst.input = ip_mr_input;
#endif
	RT_CACHE_STAT_INC(in_slow_mc);

	skb_dst_drop(skb);
	skb_dst_set(skb, &rth->dst);
	return 0;
}


static void ip_handle_martian_source(struct net_device *dev,
				     struct in_device *in_dev,
				     struct sk_buff *skb,
				     __be32 daddr,
				     __be32 saddr)
{
	RT_CACHE_STAT_INC(in_martian_src);
#ifdef CONFIG_IP_ROUTE_VERBOSE
	if (IN_DEV_LOG_MARTIANS(in_dev) && net_ratelimit()) {
		/*
		 *	RFC1812 recommendation, if source is martian,
		 *	the only hint is MAC header.
		 */
		pr_warn("martian source %pI4 from %pI4, on dev %s\n",
			&daddr, &saddr, dev->name);
		if (dev->hard_header_len && skb_mac_header_was_set(skb)) {
			print_hex_dump(KERN_WARNING, "ll header: ",
				       DUMP_PREFIX_OFFSET, 16, 1,
				       skb_mac_header(skb),
				       dev->hard_header_len, false);
		}
	}
#endif
}

/* called in rcu_read_lock() section */
static int __mkroute_input(struct sk_buff *skb,
			   const struct fib_result *res,
			   struct in_device *in_dev,
			   __be32 daddr, __be32 saddr, u32 tos)
{
	struct fib_nh_common *nhc = FIB_RES_NHC(*res);
	struct net_device *dev = nhc->nhc_dev;
	struct fib_nh_exception *fnhe;
	struct rtable *rth;
	int err;
	struct in_device *out_dev;
	bool do_cache;
	u32 itag = 0;

	/* get a working reference to the output device */
	out_dev = __in_dev_get_rcu(dev);
	if (!out_dev) {
		net_crit_ratelimited("Bug in ip_route_input_slow(). Please report.\n");
		return -EINVAL;
	}

	err = fib_validate_source(skb, saddr, daddr, tos, FIB_RES_OIF(*res),
				  in_dev->dev, in_dev, &itag);
	if (err < 0) {
		ip_handle_martian_source(in_dev->dev, in_dev, skb, daddr,
					 saddr);

		goto cleanup;
	}

	do_cache = res->fi && !itag;
	if (out_dev == in_dev && err && IN_DEV_TX_REDIRECTS(out_dev) &&
	    skb->protocol == htons(ETH_P_IP)) {
		__be32 gw;

		gw = nhc->nhc_gw_family == AF_INET ? nhc->nhc_gw.ipv4 : 0;
		if (IN_DEV_SHARED_MEDIA(out_dev) ||
		    inet_addr_onlink(out_dev, saddr, gw))
			IPCB(skb)->flags |= IPSKB_DOREDIRECT;
	}

	if (skb->protocol != htons(ETH_P_IP)) {
		/* Not IP (i.e. ARP). Do not create route, if it is
		 * invalid for proxy arp. DNAT routes are always valid.
		 *
		 * Proxy arp feature have been extended to allow, ARP
		 * replies back to the same interface, to support
		 * Private VLAN switch technologies. See arp.c.
		 */
		if (out_dev == in_dev &&
		    IN_DEV_PROXY_ARP_PVLAN(in_dev) == 0) {
			err = -EINVAL;
			goto cleanup;
		}
	}

	if (IN_DEV_ORCONF(in_dev, NOPOLICY))
		IPCB(skb)->flags |= IPSKB_NOPOLICY;

	fnhe = find_exception(nhc, daddr);
	if (do_cache) {
		if (fnhe)
			rth = rcu_dereference(fnhe->fnhe_rth_input);
		else
			rth = rcu_dereference(nhc->nhc_rth_input);
		if (rt_cache_valid(rth)) {
			skb_dst_set_noref(skb, &rth->dst);
			goto out;
		}
	}

	rth = rt_dst_alloc(out_dev->dev, 0, res->type,
			   IN_DEV_ORCONF(out_dev, NOXFRM));
	if (!rth) {
		err = -ENOBUFS;
		goto cleanup;
	}

	rth->rt_is_input = 1;
	RT_CACHE_STAT_INC(in_slow_tot);

	rth->dst.input = ip_forward;

	rt_set_nexthop(rth, daddr, res, fnhe, res->fi, res->type, itag,
		       do_cache);
	lwtunnel_set_redirect(&rth->dst);
	skb_dst_set(skb, &rth->dst);
out:
	err = 0;
 cleanup:
	return err;
}

#ifdef CONFIG_IP_ROUTE_MULTIPATH
/* To make ICMP packets follow the right flow, the multipath hash is
 * calculated from the inner IP addresses.
 */
static void ip_multipath_l3_keys(const struct sk_buff *skb,
				 struct flow_keys *hash_keys)
{
	const struct iphdr *outer_iph = ip_hdr(skb);
	const struct iphdr *key_iph = outer_iph;
	const struct iphdr *inner_iph;
	const struct icmphdr *icmph;
	struct iphdr _inner_iph;
	struct icmphdr _icmph;

	if (likely(outer_iph->protocol != IPPROTO_ICMP))
		goto out;

	if (unlikely((outer_iph->frag_off & htons(IP_OFFSET)) != 0))
		goto out;

	icmph = skb_header_pointer(skb, outer_iph->ihl * 4, sizeof(_icmph),
				   &_icmph);
	if (!icmph)
		goto out;

	if (!icmp_is_err(icmph->type))
		goto out;

	inner_iph = skb_header_pointer(skb,
				       outer_iph->ihl * 4 + sizeof(_icmph),
				       sizeof(_inner_iph), &_inner_iph);
	if (!inner_iph)
		goto out;

	key_iph = inner_iph;
out:
	hash_keys->addrs.v4addrs.src = key_iph->saddr;
	hash_keys->addrs.v4addrs.dst = key_iph->daddr;
}

static u32 fib_multipath_custom_hash_outer(const struct net *net,
					   const struct sk_buff *skb,
					   bool *p_has_inner)
{
	u32 hash_fields = READ_ONCE(net->ipv4.sysctl_fib_multipath_hash_fields);
	struct flow_keys keys, hash_keys;

	if (!(hash_fields & FIB_MULTIPATH_HASH_FIELD_OUTER_MASK))
		return 0;

	memset(&hash_keys, 0, sizeof(hash_keys));
	skb_flow_dissect_flow_keys(skb, &keys, FLOW_DISSECTOR_F_STOP_AT_ENCAP);

	hash_keys.control.addr_type = FLOW_DISSECTOR_KEY_IPV4_ADDRS;
	if (hash_fields & FIB_MULTIPATH_HASH_FIELD_SRC_IP)
		hash_keys.addrs.v4addrs.src = keys.addrs.v4addrs.src;
	if (hash_fields & FIB_MULTIPATH_HASH_FIELD_DST_IP)
		hash_keys.addrs.v4addrs.dst = keys.addrs.v4addrs.dst;
	if (hash_fields & FIB_MULTIPATH_HASH_FIELD_IP_PROTO)
		hash_keys.basic.ip_proto = keys.basic.ip_proto;
	if (hash_fields & FIB_MULTIPATH_HASH_FIELD_SRC_PORT)
		hash_keys.ports.src = keys.ports.src;
	if (hash_fields & FIB_MULTIPATH_HASH_FIELD_DST_PORT)
		hash_keys.ports.dst = keys.ports.dst;

	*p_has_inner = !!(keys.control.flags & FLOW_DIS_ENCAPSULATION);
	return flow_hash_from_keys(&hash_keys);
}

static u32 fib_multipath_custom_hash_inner(const struct net *net,
					   const struct sk_buff *skb,
					   bool has_inner)
{
	u32 hash_fields = READ_ONCE(net->ipv4.sysctl_fib_multipath_hash_fields);
	struct flow_keys keys, hash_keys;

	/* We assume the packet carries an encapsulation, but if none was
	 * encountered during dissection of the outer flow, then there is no
	 * point in calling the flow dissector again.
	 */
	if (!has_inner)
		return 0;

	if (!(hash_fields & FIB_MULTIPATH_HASH_FIELD_INNER_MASK))
		return 0;

	memset(&hash_keys, 0, sizeof(hash_keys));
	skb_flow_dissect_flow_keys(skb, &keys, 0);

	if (!(keys.control.flags & FLOW_DIS_ENCAPSULATION))
		return 0;

	if (keys.control.addr_type == FLOW_DISSECTOR_KEY_IPV4_ADDRS) {
		hash_keys.control.addr_type = FLOW_DISSECTOR_KEY_IPV4_ADDRS;
		if (hash_fields & FIB_MULTIPATH_HASH_FIELD_INNER_SRC_IP)
			hash_keys.addrs.v4addrs.src = keys.addrs.v4addrs.src;
		if (hash_fields & FIB_MULTIPATH_HASH_FIELD_INNER_DST_IP)
			hash_keys.addrs.v4addrs.dst = keys.addrs.v4addrs.dst;
	} else if (keys.control.addr_type == FLOW_DISSECTOR_KEY_IPV6_ADDRS) {
		hash_keys.control.addr_type = FLOW_DISSECTOR_KEY_IPV6_ADDRS;
		if (hash_fields & FIB_MULTIPATH_HASH_FIELD_INNER_SRC_IP)
			hash_keys.addrs.v6addrs.src = keys.addrs.v6addrs.src;
		if (hash_fields & FIB_MULTIPATH_HASH_FIELD_INNER_DST_IP)
			hash_keys.addrs.v6addrs.dst = keys.addrs.v6addrs.dst;
		if (hash_fields & FIB_MULTIPATH_HASH_FIELD_INNER_FLOWLABEL)
			hash_keys.tags.flow_label = keys.tags.flow_label;
	}

	if (hash_fields & FIB_MULTIPATH_HASH_FIELD_INNER_IP_PROTO)
		hash_keys.basic.ip_proto = keys.basic.ip_proto;
	if (hash_fields & FIB_MULTIPATH_HASH_FIELD_INNER_SRC_PORT)
		hash_keys.ports.src = keys.ports.src;
	if (hash_fields & FIB_MULTIPATH_HASH_FIELD_INNER_DST_PORT)
		hash_keys.ports.dst = keys.ports.dst;

	return flow_hash_from_keys(&hash_keys);
}

static u32 fib_multipath_custom_hash_skb(const struct net *net,
					 const struct sk_buff *skb)
{
	u32 mhash, mhash_inner;
	bool has_inner = true;

	mhash = fib_multipath_custom_hash_outer(net, skb, &has_inner);
	mhash_inner = fib_multipath_custom_hash_inner(net, skb, has_inner);

	return jhash_2words(mhash, mhash_inner, 0);
}

static u32 fib_multipath_custom_hash_fl4(const struct net *net,
					 const struct flowi4 *fl4)
{
	u32 hash_fields = READ_ONCE(net->ipv4.sysctl_fib_multipath_hash_fields);
	struct flow_keys hash_keys;

	if (!(hash_fields & FIB_MULTIPATH_HASH_FIELD_OUTER_MASK))
		return 0;

	memset(&hash_keys, 0, sizeof(hash_keys));
	hash_keys.control.addr_type = FLOW_DISSECTOR_KEY_IPV4_ADDRS;
	if (hash_fields & FIB_MULTIPATH_HASH_FIELD_SRC_IP)
		hash_keys.addrs.v4addrs.src = fl4->saddr;
	if (hash_fields & FIB_MULTIPATH_HASH_FIELD_DST_IP)
		hash_keys.addrs.v4addrs.dst = fl4->daddr;
	if (hash_fields & FIB_MULTIPATH_HASH_FIELD_IP_PROTO)
		hash_keys.basic.ip_proto = fl4->flowi4_proto;
	if (hash_fields & FIB_MULTIPATH_HASH_FIELD_SRC_PORT)
		hash_keys.ports.src = fl4->fl4_sport;
	if (hash_fields & FIB_MULTIPATH_HASH_FIELD_DST_PORT)
		hash_keys.ports.dst = fl4->fl4_dport;

	return flow_hash_from_keys(&hash_keys);
}

/* if skb is set it will be used and fl4 can be NULL */
int fib_multipath_hash(const struct net *net, const struct flowi4 *fl4,
		       const struct sk_buff *skb, struct flow_keys *flkeys)
{
	u32 multipath_hash = fl4 ? fl4->flowi4_multipath_hash : 0;
	struct flow_keys hash_keys;
	u32 mhash = 0;

	switch (READ_ONCE(net->ipv4.sysctl_fib_multipath_hash_policy)) {
	case 0:
		memset(&hash_keys, 0, sizeof(hash_keys));
		hash_keys.control.addr_type = FLOW_DISSECTOR_KEY_IPV4_ADDRS;
		if (skb) {
			ip_multipath_l3_keys(skb, &hash_keys);
		} else {
			hash_keys.addrs.v4addrs.src = fl4->saddr;
			hash_keys.addrs.v4addrs.dst = fl4->daddr;
		}
		mhash = flow_hash_from_keys(&hash_keys);
		break;
	case 1:
		/* skb is currently provided only when forwarding */
		if (skb) {
			unsigned int flag = FLOW_DISSECTOR_F_STOP_AT_ENCAP;
			struct flow_keys keys;

			/* short-circuit if we already have L4 hash present */
			if (skb->l4_hash)
				return skb_get_hash_raw(skb) >> 1;

			memset(&hash_keys, 0, sizeof(hash_keys));

			if (!flkeys) {
				skb_flow_dissect_flow_keys(skb, &keys, flag);
				flkeys = &keys;
			}

			hash_keys.control.addr_type = FLOW_DISSECTOR_KEY_IPV4_ADDRS;
			hash_keys.addrs.v4addrs.src = flkeys->addrs.v4addrs.src;
			hash_keys.addrs.v4addrs.dst = flkeys->addrs.v4addrs.dst;
			hash_keys.ports.src = flkeys->ports.src;
			hash_keys.ports.dst = flkeys->ports.dst;
			hash_keys.basic.ip_proto = flkeys->basic.ip_proto;
		} else {
			memset(&hash_keys, 0, sizeof(hash_keys));
			hash_keys.control.addr_type = FLOW_DISSECTOR_KEY_IPV4_ADDRS;
			hash_keys.addrs.v4addrs.src = fl4->saddr;
			hash_keys.addrs.v4addrs.dst = fl4->daddr;
			hash_keys.ports.src = fl4->fl4_sport;
			hash_keys.ports.dst = fl4->fl4_dport;
			hash_keys.basic.ip_proto = fl4->flowi4_proto;
		}
		mhash = flow_hash_from_keys(&hash_keys);
		break;
	case 2:
		memset(&hash_keys, 0, sizeof(hash_keys));
		/* skb is currently provided only when forwarding */
		if (skb) {
			struct flow_keys keys;

			skb_flow_dissect_flow_keys(skb, &keys, 0);
			/* Inner can be v4 or v6 */
			if (keys.control.addr_type == FLOW_DISSECTOR_KEY_IPV4_ADDRS) {
				hash_keys.control.addr_type = FLOW_DISSECTOR_KEY_IPV4_ADDRS;
				hash_keys.addrs.v4addrs.src = keys.addrs.v4addrs.src;
				hash_keys.addrs.v4addrs.dst = keys.addrs.v4addrs.dst;
			} else if (keys.control.addr_type == FLOW_DISSECTOR_KEY_IPV6_ADDRS) {
				hash_keys.control.addr_type = FLOW_DISSECTOR_KEY_IPV6_ADDRS;
				hash_keys.addrs.v6addrs.src = keys.addrs.v6addrs.src;
				hash_keys.addrs.v6addrs.dst = keys.addrs.v6addrs.dst;
				hash_keys.tags.flow_label = keys.tags.flow_label;
				hash_keys.basic.ip_proto = keys.basic.ip_proto;
			} else {
				/* Same as case 0 */
				hash_keys.control.addr_type = FLOW_DISSECTOR_KEY_IPV4_ADDRS;
				ip_multipath_l3_keys(skb, &hash_keys);
			}
		} else {
			/* Same as case 0 */
			hash_keys.control.addr_type = FLOW_DISSECTOR_KEY_IPV4_ADDRS;
			hash_keys.addrs.v4addrs.src = fl4->saddr;
			hash_keys.addrs.v4addrs.dst = fl4->daddr;
		}
		mhash = flow_hash_from_keys(&hash_keys);
		break;
	case 3:
		if (skb)
			mhash = fib_multipath_custom_hash_skb(net, skb);
		else
			mhash = fib_multipath_custom_hash_fl4(net, fl4);
		break;
	}

	if (multipath_hash)
		mhash = jhash_2words(mhash, multipath_hash, 0);

	return mhash >> 1;
}
#endif /* CONFIG_IP_ROUTE_MULTIPATH */

static int ip_mkroute_input(struct sk_buff *skb,
			    struct fib_result *res,
			    struct in_device *in_dev,
			    __be32 daddr, __be32 saddr, u32 tos,
			    struct flow_keys *hkeys)
{
#ifdef CONFIG_IP_ROUTE_MULTIPATH
	if (res->fi && fib_info_num_path(res->fi) > 1) {
		int h = fib_multipath_hash(res->fi->fib_net, NULL, skb, hkeys);

		fib_select_multipath(res, h);
		IPCB(skb)->flags |= IPSKB_MULTIPATH;
	}
#endif

	/* create a routing cache entry */
	return __mkroute_input(skb, res, in_dev, daddr, saddr, tos);
}

/* Implements all the saddr-related checks as ip_route_input_slow(),
 * assuming daddr is valid and the destination is not a local broadcast one.
 * Uses the provided hint instead of performing a route lookup.
 */
int ip_route_use_hint(struct sk_buff *skb, __be32 daddr, __be32 saddr,
		      u8 tos, struct net_device *dev,
		      const struct sk_buff *hint)
{
	struct in_device *in_dev = __in_dev_get_rcu(dev);
	struct rtable *rt = skb_rtable(hint);
	struct net *net = dev_net(dev);
	int err = -EINVAL;
	u32 tag = 0;

	if (!in_dev)
		return -EINVAL;

	if (ipv4_is_multicast(saddr) || ipv4_is_lbcast(saddr))
		goto martian_source;

	if (ipv4_is_zeronet(saddr))
		goto martian_source;

	if (ipv4_is_loopback(saddr) && !IN_DEV_NET_ROUTE_LOCALNET(in_dev, net))
		goto martian_source;

	if (rt->rt_type != RTN_LOCAL)
		goto skip_validate_source;

	tos &= IPTOS_RT_MASK;
	err = fib_validate_source(skb, saddr, daddr, tos, 0, dev, in_dev, &tag);
	if (err < 0)
		goto martian_source;

skip_validate_source:
	skb_dst_copy(skb, hint);
	return 0;

martian_source:
	ip_handle_martian_source(dev, in_dev, skb, daddr, saddr);
	return err;
}

/* get device for dst_alloc with local routes */
static struct net_device *ip_rt_get_dev(struct net *net,
					const struct fib_result *res)
{
	struct fib_nh_common *nhc = res->fi ? res->nhc : NULL;
	struct net_device *dev = NULL;

	if (nhc)
		dev = l3mdev_master_dev_rcu(nhc->nhc_dev);

	return dev ? : net->loopback_dev;
}

/*
 *	NOTE. We drop all the packets that has local source
 *	addresses, because every properly looped back packet
 *	must have correct destination already attached by output routine.
 *	Changes in the enforced policies must be applied also to
 *	ip_route_use_hint().
 *
 *	Such approach solves two big problems:
 *	1. Not simplex devices are handled properly.
 *	2. IP spoofing attempts are filtered with 100% of guarantee.
 *	called with rcu_read_lock()
 */

static int ip_route_input_slow(struct sk_buff *skb, __be32 daddr, __be32 saddr,
			       u8 tos, struct net_device *dev,
			       struct fib_result *res)
{
	struct in_device *in_dev = __in_dev_get_rcu(dev);
	struct flow_keys *flkeys = NULL, _flkeys;
	struct net    *net = dev_net(dev);
	struct ip_tunnel_info *tun_info;
	int		err = -EINVAL;
	unsigned int	flags = 0;
	u32		itag = 0;
	struct rtable	*rth;
	struct flowi4	fl4;
	bool do_cache = true;

	/* IP on this device is disabled. */

	if (!in_dev)
		goto out;

	/* Check for the most weird martians, which can be not detected
	 * by fib_lookup.
	 */

	tun_info = skb_tunnel_info(skb);
	if (tun_info && !(tun_info->mode & IP_TUNNEL_INFO_TX))
		fl4.flowi4_tun_key.tun_id = tun_info->key.tun_id;
	else
		fl4.flowi4_tun_key.tun_id = 0;
	skb_dst_drop(skb);

	if (ipv4_is_multicast(saddr) || ipv4_is_lbcast(saddr))
		goto martian_source;

	res->fi = NULL;
	res->table = NULL;
	if (ipv4_is_lbcast(daddr) || (saddr == 0 && daddr == 0))
		goto brd_input;

	/* Accept zero addresses only to limited broadcast;
	 * I even do not know to fix it or not. Waiting for complains :-)
	 */
	if (ipv4_is_zeronet(saddr))
		goto martian_source;

	if (ipv4_is_zeronet(daddr))
		goto martian_destination;

	/* Following code try to avoid calling IN_DEV_NET_ROUTE_LOCALNET(),
	 * and call it once if daddr or/and saddr are loopback addresses
	 */
	if (ipv4_is_loopback(daddr)) {
		if (!IN_DEV_NET_ROUTE_LOCALNET(in_dev, net))
			goto martian_destination;
	} else if (ipv4_is_loopback(saddr)) {
		if (!IN_DEV_NET_ROUTE_LOCALNET(in_dev, net))
			goto martian_source;
	}

	/*
	 *	Now we are ready to route packet.
	 */
	fl4.flowi4_l3mdev = 0;
	fl4.flowi4_oif = 0;
	fl4.flowi4_iif = dev->ifindex;
	fl4.flowi4_mark = skb->mark;
	fl4.flowi4_tos = tos;
	fl4.flowi4_scope = RT_SCOPE_UNIVERSE;
	fl4.flowi4_flags = 0;
	fl4.daddr = daddr;
	fl4.saddr = saddr;
	fl4.flowi4_uid = sock_net_uid(net, NULL);
	fl4.flowi4_multipath_hash = 0;

	if (fib4_rules_early_flow_dissect(net, skb, &fl4, &_flkeys)) {
		flkeys = &_flkeys;
	} else {
		fl4.flowi4_proto = 0;
		fl4.fl4_sport = 0;
		fl4.fl4_dport = 0;
	}

	err = fib_lookup(net, &fl4, res, 0);
	if (err != 0) {
		if (!IN_DEV_FORWARD(in_dev))
			err = -EHOSTUNREACH;
		goto no_route;
	}

	if (res->type == RTN_BROADCAST) {
		if (IN_DEV_BFORWARD(in_dev))
			goto make_route;
		/* not do cache if bc_forwarding is enabled */
		if (IPV4_DEVCONF_ALL_RO(net, BC_FORWARDING))
			do_cache = false;
		goto brd_input;
	}

	if (res->type == RTN_LOCAL) {
		err = fib_validate_source(skb, saddr, daddr, tos,
					  0, dev, in_dev, &itag);
		if (err < 0)
			goto martian_source;
		goto local_input;
	}

	if (!IN_DEV_FORWARD(in_dev)) {
		err = -EHOSTUNREACH;
		goto no_route;
	}
	if (res->type != RTN_UNICAST)
		goto martian_destination;

make_route:
	err = ip_mkroute_input(skb, res, in_dev, daddr, saddr, tos, flkeys);
out:	return err;

brd_input:
	if (skb->protocol != htons(ETH_P_IP))
		goto e_inval;

	if (!ipv4_is_zeronet(saddr)) {
		err = fib_validate_source(skb, saddr, 0, tos, 0, dev,
					  in_dev, &itag);
		if (err < 0)
			goto martian_source;
	}
	flags |= RTCF_BROADCAST;
	res->type = RTN_BROADCAST;
	RT_CACHE_STAT_INC(in_brd);

local_input:
	if (IN_DEV_ORCONF(in_dev, NOPOLICY))
		IPCB(skb)->flags |= IPSKB_NOPOLICY;

	do_cache &= res->fi && !itag;
	if (do_cache) {
		struct fib_nh_common *nhc = FIB_RES_NHC(*res);

		rth = rcu_dereference(nhc->nhc_rth_input);
		if (rt_cache_valid(rth)) {
			skb_dst_set_noref(skb, &rth->dst);
			err = 0;
			goto out;
		}
	}

	rth = rt_dst_alloc(ip_rt_get_dev(net, res),
			   flags | RTCF_LOCAL, res->type, false);
	if (!rth)
		goto e_nobufs;

	rth->dst.output= ip_rt_bug;
#ifdef CONFIG_IP_ROUTE_CLASSID
	rth->dst.tclassid = itag;
#endif
	rth->rt_is_input = 1;

	RT_CACHE_STAT_INC(in_slow_tot);
	if (res->type == RTN_UNREACHABLE) {
		rth->dst.input= ip_error;
		rth->dst.error= -err;
		rth->rt_flags	&= ~RTCF_LOCAL;
	}

	if (do_cache) {
		struct fib_nh_common *nhc = FIB_RES_NHC(*res);

		rth->dst.lwtstate = lwtstate_get(nhc->nhc_lwtstate);
		if (lwtunnel_input_redirect(rth->dst.lwtstate)) {
			WARN_ON(rth->dst.input == lwtunnel_input);
			rth->dst.lwtstate->orig_input = rth->dst.input;
			rth->dst.input = lwtunnel_input;
		}

		if (unlikely(!rt_cache_route(nhc, rth)))
			rt_add_uncached_list(rth);
	}
	skb_dst_set(skb, &rth->dst);
	err = 0;
	goto out;

no_route:
	RT_CACHE_STAT_INC(in_no_route);
	res->type = RTN_UNREACHABLE;
	res->fi = NULL;
	res->table = NULL;
	goto local_input;

	/*
	 *	Do not cache martian addresses: they should be logged (RFC1812)
	 */
martian_destination:
	RT_CACHE_STAT_INC(in_martian_dst);
#ifdef CONFIG_IP_ROUTE_VERBOSE
	if (IN_DEV_LOG_MARTIANS(in_dev))
		net_warn_ratelimited("martian destination %pI4 from %pI4, dev %s\n",
				     &daddr, &saddr, dev->name);
#endif

e_inval:
	err = -EINVAL;
	goto out;

e_nobufs:
	err = -ENOBUFS;
	goto out;

martian_source:
	ip_handle_martian_source(dev, in_dev, skb, daddr, saddr);
	goto out;
}

/* called with rcu_read_lock held */
static int ip_route_input_rcu(struct sk_buff *skb, __be32 daddr, __be32 saddr,
			      u8 tos, struct net_device *dev, struct fib_result *res)
{
	/* Multicast recognition logic is moved from route cache to here.
	 * The problem was that too many Ethernet cards have broken/missing
	 * hardware multicast filters :-( As result the host on multicasting
	 * network acquires a lot of useless route cache entries, sort of
	 * SDR messages from all the world. Now we try to get rid of them.
	 * Really, provided software IP multicast filter is organized
	 * reasonably (at least, hashed), it does not result in a slowdown
	 * comparing with route cache reject entries.
	 * Note, that multicast routers are not affected, because
	 * route cache entry is created eventually.
	 */
	if (ipv4_is_multicast(daddr)) {
		struct in_device *in_dev = __in_dev_get_rcu(dev);
		int our = 0;
		int err = -EINVAL;

		if (!in_dev)
			return err;
		our = ip_check_mc_rcu(in_dev, daddr, saddr,
				      ip_hdr(skb)->protocol);

		/* check l3 master if no match yet */
		if (!our && netif_is_l3_slave(dev)) {
			struct in_device *l3_in_dev;

			l3_in_dev = __in_dev_get_rcu(skb->dev);
			if (l3_in_dev)
				our = ip_check_mc_rcu(l3_in_dev, daddr, saddr,
						      ip_hdr(skb)->protocol);
		}

		if (our
#ifdef CONFIG_IP_MROUTE
			||
		    (!ipv4_is_local_multicast(daddr) &&
		     IN_DEV_MFORWARD(in_dev))
#endif
		   ) {
			err = ip_route_input_mc(skb, daddr, saddr,
						tos, dev, our);
		}
		return err;
	}

	return ip_route_input_slow(skb, daddr, saddr, tos, dev, res);
}

int ip_route_input_noref(struct sk_buff *skb, __be32 daddr, __be32 saddr,
			 u8 tos, struct net_device *dev)
{
	struct fib_result res;
	int err;

	tos &= IPTOS_RT_MASK;
	rcu_read_lock();
	err = ip_route_input_rcu(skb, daddr, saddr, tos, dev, &res);
	rcu_read_unlock();

	return err;
}
EXPORT_SYMBOL(ip_route_input_noref);

/* called with rcu_read_lock() */
static struct rtable *__mkroute_output(const struct fib_result *res,
				       const struct flowi4 *fl4, int orig_oif,
				       struct net_device *dev_out,
				       unsigned int flags)
{
	struct fib_info *fi = res->fi;
	struct fib_nh_exception *fnhe;
	struct in_device *in_dev;
	u16 type = res->type;
	struct rtable *rth;
	bool do_cache;

	in_dev = __in_dev_get_rcu(dev_out);
	if (!in_dev)
		return ERR_PTR(-EINVAL);

	if (likely(!IN_DEV_ROUTE_LOCALNET(in_dev)))
		if (ipv4_is_loopback(fl4->saddr) &&
		    !(dev_out->flags & IFF_LOOPBACK) &&
		    !netif_is_l3_master(dev_out))
			return ERR_PTR(-EINVAL);

	if (ipv4_is_lbcast(fl4->daddr))
		type = RTN_BROADCAST;
	else if (ipv4_is_multicast(fl4->daddr))
		type = RTN_MULTICAST;
	else if (ipv4_is_zeronet(fl4->daddr))
		return ERR_PTR(-EINVAL);

	if (dev_out->flags & IFF_LOOPBACK)
		flags |= RTCF_LOCAL;

	do_cache = true;
	if (type == RTN_BROADCAST) {
		flags |= RTCF_BROADCAST | RTCF_LOCAL;
		fi = NULL;
	} else if (type == RTN_MULTICAST) {
		flags |= RTCF_MULTICAST | RTCF_LOCAL;
		if (!ip_check_mc_rcu(in_dev, fl4->daddr, fl4->saddr,
				     fl4->flowi4_proto))
			flags &= ~RTCF_LOCAL;
		else
			do_cache = false;
		/* If multicast route do not exist use
		 * default one, but do not gateway in this case.
		 * Yes, it is hack.
		 */
		if (fi && res->prefixlen < 4)
			fi = NULL;
	} else if ((type == RTN_LOCAL) && (orig_oif != 0) &&
		   (orig_oif != dev_out->ifindex)) {
		/* For local routes that require a particular output interface
		 * we do not want to cache the result.  Caching the result
		 * causes incorrect behaviour when there are multiple source
		 * addresses on the interface, the end result being that if the
		 * intended recipient is waiting on that interface for the
		 * packet he won't receive it because it will be delivered on
		 * the loopback interface and the IP_PKTINFO ipi_ifindex will
		 * be set to the loopback interface as well.
		 */
		do_cache = false;
	}

	fnhe = NULL;
	do_cache &= fi != NULL;
	if (fi) {
		struct fib_nh_common *nhc = FIB_RES_NHC(*res);
		struct rtable __rcu **prth;

		fnhe = find_exception(nhc, fl4->daddr);
		if (!do_cache)
			goto add;
		if (fnhe) {
			prth = &fnhe->fnhe_rth_output;
		} else {
			if (unlikely(fl4->flowi4_flags &
				     FLOWI_FLAG_KNOWN_NH &&
				     !(nhc->nhc_gw_family &&
				       nhc->nhc_scope == RT_SCOPE_LINK))) {
				do_cache = false;
				goto add;
			}
			prth = raw_cpu_ptr(nhc->nhc_pcpu_rth_output);
		}
		rth = rcu_dereference(*prth);
		if (rt_cache_valid(rth) && dst_hold_safe(&rth->dst))
			return rth;
	}

add:
	rth = rt_dst_alloc(dev_out, flags, type,
			   IN_DEV_ORCONF(in_dev, NOXFRM));
	if (!rth)
		return ERR_PTR(-ENOBUFS);

	rth->rt_iif = orig_oif;

	RT_CACHE_STAT_INC(out_slow_tot);

	if (flags & (RTCF_BROADCAST | RTCF_MULTICAST)) {
		if (flags & RTCF_LOCAL &&
		    !(dev_out->flags & IFF_LOOPBACK)) {
			rth->dst.output = ip_mc_output;
			RT_CACHE_STAT_INC(out_slow_mc);
		}
#ifdef CONFIG_IP_MROUTE
		if (type == RTN_MULTICAST) {
			if (IN_DEV_MFORWARD(in_dev) &&
			    !ipv4_is_local_multicast(fl4->daddr)) {
				rth->dst.input = ip_mr_input;
				rth->dst.output = ip_mc_output;
			}
		}
#endif
	}

	rt_set_nexthop(rth, fl4->daddr, res, fnhe, fi, type, 0, do_cache);
	lwtunnel_set_redirect(&rth->dst);

	return rth;
}

/*
 * Major route resolver routine.
 */

struct rtable *ip_route_output_key_hash(struct net *net, struct flowi4 *fl4,
					const struct sk_buff *skb)
{
	struct fib_result res = {
		.type		= RTN_UNSPEC,
		.fi		= NULL,
		.table		= NULL,
		.tclassid	= 0,
	};
	struct rtable *rth;

	fl4->flowi4_iif = LOOPBACK_IFINDEX;
	fl4->flowi4_tos &= IPTOS_RT_MASK;

	rcu_read_lock();
	rth = ip_route_output_key_hash_rcu(net, fl4, &res, skb);
	rcu_read_unlock();

	return rth;
}
EXPORT_SYMBOL_GPL(ip_route_output_key_hash);

struct rtable *ip_route_output_key_hash_rcu(struct net *net, struct flowi4 *fl4,
					    struct fib_result *res,
					    const struct sk_buff *skb)
{
	struct net_device *dev_out = NULL;
	int orig_oif = fl4->flowi4_oif;
	unsigned int flags = 0;
	struct rtable *rth;
	int err;

	if (fl4->saddr) {
		if (ipv4_is_multicast(fl4->saddr) ||
		    ipv4_is_lbcast(fl4->saddr) ||
		    ipv4_is_zeronet(fl4->saddr)) {
			rth = ERR_PTR(-EINVAL);
			goto out;
		}

		rth = ERR_PTR(-ENETUNREACH);

		/* I removed check for oif == dev_out->oif here.
		 * It was wrong for two reasons:
		 * 1. ip_dev_find(net, saddr) can return wrong iface, if saddr
		 *    is assigned to multiple interfaces.
		 * 2. Moreover, we are allowed to send packets with saddr
		 *    of another iface. --ANK
		 */

		if (fl4->flowi4_oif == 0 &&
		    (ipv4_is_multicast(fl4->daddr) ||
		     ipv4_is_lbcast(fl4->daddr))) {
			/* It is equivalent to inet_addr_type(saddr) == RTN_LOCAL */
			dev_out = __ip_dev_find(net, fl4->saddr, false);
			if (!dev_out)
				goto out;

			/* Special hack: user can direct multicasts
			 * and limited broadcast via necessary interface
			 * without fiddling with IP_MULTICAST_IF or IP_PKTINFO.
			 * This hack is not just for fun, it allows
			 * vic,vat and friends to work.
			 * They bind socket to loopback, set ttl to zero
			 * and expect that it will work.
			 * From the viewpoint of routing cache they are broken,
			 * because we are not allowed to build multicast path
			 * with loopback source addr (look, routing cache
			 * cannot know, that ttl is zero, so that packet
			 * will not leave this host and route is valid).
			 * Luckily, this hack is good workaround.
			 */

			fl4->flowi4_oif = dev_out->ifindex;
			goto make_route;
		}

		if (!(fl4->flowi4_flags & FLOWI_FLAG_ANYSRC)) {
			/* It is equivalent to inet_addr_type(saddr) == RTN_LOCAL */
			if (!__ip_dev_find(net, fl4->saddr, false))
				goto out;
		}
	}


	if (fl4->flowi4_oif) {
		dev_out = dev_get_by_index_rcu(net, fl4->flowi4_oif);
		rth = ERR_PTR(-ENODEV);
		if (!dev_out)
			goto out;

		/* RACE: Check return value of inet_select_addr instead. */
		if (!(dev_out->flags & IFF_UP) || !__in_dev_get_rcu(dev_out)) {
			rth = ERR_PTR(-ENETUNREACH);
			goto out;
		}
		if (ipv4_is_local_multicast(fl4->daddr) ||
		    ipv4_is_lbcast(fl4->daddr) ||
		    fl4->flowi4_proto == IPPROTO_IGMP) {
			if (!fl4->saddr)
				fl4->saddr = inet_select_addr(dev_out, 0,
							      RT_SCOPE_LINK);
			goto make_route;
		}
		if (!fl4->saddr) {
			if (ipv4_is_multicast(fl4->daddr))
				fl4->saddr = inet_select_addr(dev_out, 0,
							      fl4->flowi4_scope);
			else if (!fl4->daddr)
				fl4->saddr = inet_select_addr(dev_out, 0,
							      RT_SCOPE_HOST);
		}
	}

	if (!fl4->daddr) {
		fl4->daddr = fl4->saddr;
		if (!fl4->daddr)
			fl4->daddr = fl4->saddr = htonl(INADDR_LOOPBACK);
		dev_out = net->loopback_dev;
		fl4->flowi4_oif = LOOPBACK_IFINDEX;
		res->type = RTN_LOCAL;
		flags |= RTCF_LOCAL;
		goto make_route;
	}

	err = fib_lookup(net, fl4, res, 0);
	if (err) {
		res->fi = NULL;
		res->table = NULL;
		if (fl4->flowi4_oif &&
		    (ipv4_is_multicast(fl4->daddr) || !fl4->flowi4_l3mdev)) {
			/* Apparently, routing tables are wrong. Assume,
			 * that the destination is on link.
			 *
			 * WHY? DW.
			 * Because we are allowed to send to iface
			 * even if it has NO routes and NO assigned
			 * addresses. When oif is specified, routing
			 * tables are looked up with only one purpose:
			 * to catch if destination is gatewayed, rather than
			 * direct. Moreover, if MSG_DONTROUTE is set,
			 * we send packet, ignoring both routing tables
			 * and ifaddr state. --ANK
			 *
			 *
			 * We could make it even if oif is unknown,
			 * likely IPv6, but we do not.
			 */

			if (fl4->saddr == 0)
				fl4->saddr = inet_select_addr(dev_out, 0,
							      RT_SCOPE_LINK);
			res->type = RTN_UNICAST;
			goto make_route;
		}
		rth = ERR_PTR(err);
		goto out;
	}

	if (res->type == RTN_LOCAL) {
		if (!fl4->saddr) {
			if (res->fi->fib_prefsrc)
				fl4->saddr = res->fi->fib_prefsrc;
			else
				fl4->saddr = fl4->daddr;
		}

		/* L3 master device is the loopback for that domain */
		dev_out = l3mdev_master_dev_rcu(FIB_RES_DEV(*res)) ? :
			net->loopback_dev;

		/* make sure orig_oif points to fib result device even
		 * though packet rx/tx happens over loopback or l3mdev
		 */
		orig_oif = FIB_RES_OIF(*res);

		fl4->flowi4_oif = dev_out->ifindex;
		flags |= RTCF_LOCAL;
		goto make_route;
	}

	fib_select_path(net, res, fl4, skb);

	dev_out = FIB_RES_DEV(*res);

make_route:
	rth = __mkroute_output(res, fl4, orig_oif, dev_out, flags);

out:
	return rth;
}

static struct dst_ops ipv4_dst_blackhole_ops = {
	.family			= AF_INET,
	.default_advmss		= ipv4_default_advmss,
	.neigh_lookup		= ipv4_neigh_lookup,
	.check			= dst_blackhole_check,
	.cow_metrics		= dst_blackhole_cow_metrics,
	.update_pmtu		= dst_blackhole_update_pmtu,
	.redirect		= dst_blackhole_redirect,
	.mtu			= dst_blackhole_mtu,
};

struct dst_entry *ipv4_blackhole_route(struct net *net, struct dst_entry *dst_orig)
{
	struct rtable *ort = dst_rtable(dst_orig);
	struct rtable *rt;

	rt = dst_alloc(&ipv4_dst_blackhole_ops, NULL, DST_OBSOLETE_DEAD, 0);
	if (rt) {
		struct dst_entry *new = &rt->dst;

		new->__use = 1;
		new->input = dst_discard;
		new->output = dst_discard_out;

		new->dev = net->loopback_dev;
		netdev_hold(new->dev, &new->dev_tracker, GFP_ATOMIC);

		rt->rt_is_input = ort->rt_is_input;
		rt->rt_iif = ort->rt_iif;
		rt->rt_pmtu = ort->rt_pmtu;
		rt->rt_mtu_locked = ort->rt_mtu_locked;

		rt->rt_genid = rt_genid_ipv4(net);
		rt->rt_flags = ort->rt_flags;
		rt->rt_type = ort->rt_type;
		rt->rt_uses_gateway = ort->rt_uses_gateway;
		rt->rt_gw_family = ort->rt_gw_family;
		if (rt->rt_gw_family == AF_INET)
			rt->rt_gw4 = ort->rt_gw4;
		else if (rt->rt_gw_family == AF_INET6)
			rt->rt_gw6 = ort->rt_gw6;
	}

	dst_release(dst_orig);

	return rt ? &rt->dst : ERR_PTR(-ENOMEM);
}

struct rtable *ip_route_output_flow(struct net *net, struct flowi4 *flp4,
				    const struct sock *sk)
{
	struct rtable *rt = __ip_route_output_key(net, flp4);

	if (IS_ERR(rt))
		return rt;

	if (flp4->flowi4_proto) {
		flp4->flowi4_oif = rt->dst.dev->ifindex;
		rt = dst_rtable(xfrm_lookup_route(net, &rt->dst,
						  flowi4_to_flowi(flp4),
						  sk, 0));
	}

	return rt;
}
EXPORT_SYMBOL_GPL(ip_route_output_flow);

/* called with rcu_read_lock held */
static int rt_fill_info(struct net *net, __be32 dst, __be32 src,
			struct rtable *rt, u32 table_id, struct flowi4 *fl4,
			struct sk_buff *skb, u32 portid, u32 seq,
			unsigned int flags)
{
	struct rtmsg *r;
	struct nlmsghdr *nlh;
	unsigned long expires = 0;
	u32 error;
	u32 metrics[RTAX_MAX];

	nlh = nlmsg_put(skb, portid, seq, RTM_NEWROUTE, sizeof(*r), flags);
	if (!nlh)
		return -EMSGSIZE;

	r = nlmsg_data(nlh);
	r->rtm_family	 = AF_INET;
	r->rtm_dst_len	= 32;
	r->rtm_src_len	= 0;
	r->rtm_tos	= fl4 ? fl4->flowi4_tos : 0;
	r->rtm_table	= table_id < 256 ? table_id : RT_TABLE_COMPAT;
	if (nla_put_u32(skb, RTA_TABLE, table_id))
		goto nla_put_failure;
	r->rtm_type	= rt->rt_type;
	r->rtm_scope	= RT_SCOPE_UNIVERSE;
	r->rtm_protocol = RTPROT_UNSPEC;
	r->rtm_flags	= (rt->rt_flags & ~0xFFFF) | RTM_F_CLONED;
	if (rt->rt_flags & RTCF_NOTIFY)
		r->rtm_flags |= RTM_F_NOTIFY;
	if (IPCB(skb)->flags & IPSKB_DOREDIRECT)
		r->rtm_flags |= RTCF_DOREDIRECT;

	if (nla_put_in_addr(skb, RTA_DST, dst))
		goto nla_put_failure;
	if (src) {
		r->rtm_src_len = 32;
		if (nla_put_in_addr(skb, RTA_SRC, src))
			goto nla_put_failure;
	}
	if (rt->dst.dev &&
	    nla_put_u32(skb, RTA_OIF, rt->dst.dev->ifindex))
		goto nla_put_failure;
	if (rt->dst.lwtstate &&
	    lwtunnel_fill_encap(skb, rt->dst.lwtstate, RTA_ENCAP, RTA_ENCAP_TYPE) < 0)
		goto nla_put_failure;
#ifdef CONFIG_IP_ROUTE_CLASSID
	if (rt->dst.tclassid &&
	    nla_put_u32(skb, RTA_FLOW, rt->dst.tclassid))
		goto nla_put_failure;
#endif
	if (fl4 && !rt_is_input_route(rt) &&
	    fl4->saddr != src) {
		if (nla_put_in_addr(skb, RTA_PREFSRC, fl4->saddr))
			goto nla_put_failure;
	}
	if (rt->rt_uses_gateway) {
		if (rt->rt_gw_family == AF_INET &&
		    nla_put_in_addr(skb, RTA_GATEWAY, rt->rt_gw4)) {
			goto nla_put_failure;
		} else if (rt->rt_gw_family == AF_INET6) {
			int alen = sizeof(struct in6_addr);
			struct nlattr *nla;
			struct rtvia *via;

			nla = nla_reserve(skb, RTA_VIA, alen + 2);
			if (!nla)
				goto nla_put_failure;

			via = nla_data(nla);
			via->rtvia_family = AF_INET6;
			memcpy(via->rtvia_addr, &rt->rt_gw6, alen);
		}
	}

	expires = rt->dst.expires;
	if (expires) {
		unsigned long now = jiffies;

		if (time_before(now, expires))
			expires -= now;
		else
			expires = 0;
	}

	memcpy(metrics, dst_metrics_ptr(&rt->dst), sizeof(metrics));
	if (rt->rt_pmtu && expires)
		metrics[RTAX_MTU - 1] = rt->rt_pmtu;
	if (rt->rt_mtu_locked && expires)
		metrics[RTAX_LOCK - 1] |= BIT(RTAX_MTU);
	if (rtnetlink_put_metrics(skb, metrics) < 0)
		goto nla_put_failure;

	if (fl4) {
		if (fl4->flowi4_mark &&
		    nla_put_u32(skb, RTA_MARK, fl4->flowi4_mark))
			goto nla_put_failure;

		if (!uid_eq(fl4->flowi4_uid, INVALID_UID) &&
		    nla_put_u32(skb, RTA_UID,
				from_kuid_munged(current_user_ns(),
						 fl4->flowi4_uid)))
			goto nla_put_failure;

		if (rt_is_input_route(rt)) {
#ifdef CONFIG_IP_MROUTE
			if (ipv4_is_multicast(dst) &&
			    !ipv4_is_local_multicast(dst) &&
			    IPV4_DEVCONF_ALL_RO(net, MC_FORWARDING)) {
				int err = ipmr_get_route(net, skb,
							 fl4->saddr, fl4->daddr,
							 r, portid);

				if (err <= 0) {
					if (err == 0)
						return 0;
					goto nla_put_failure;
				}
			} else
#endif
				if (nla_put_u32(skb, RTA_IIF, fl4->flowi4_iif))
					goto nla_put_failure;
		}
	}

	error = rt->dst.error;

	if (rtnl_put_cacheinfo(skb, &rt->dst, 0, expires, error) < 0)
		goto nla_put_failure;

	nlmsg_end(skb, nlh);
	return 0;

nla_put_failure:
	nlmsg_cancel(skb, nlh);
	return -EMSGSIZE;
}

static int fnhe_dump_bucket(struct net *net, struct sk_buff *skb,
			    struct netlink_callback *cb, u32 table_id,
			    struct fnhe_hash_bucket *bucket, int genid,
			    int *fa_index, int fa_start, unsigned int flags)
{
	int i;

	for (i = 0; i < FNHE_HASH_SIZE; i++) {
		struct fib_nh_exception *fnhe;

		for (fnhe = rcu_dereference(bucket[i].chain); fnhe;
		     fnhe = rcu_dereference(fnhe->fnhe_next)) {
			struct rtable *rt;
			int err;

			if (*fa_index < fa_start)
				goto next;

			if (fnhe->fnhe_genid != genid)
				goto next;

			if (fnhe->fnhe_expires &&
			    time_after(jiffies, fnhe->fnhe_expires))
				goto next;

			rt = rcu_dereference(fnhe->fnhe_rth_input);
			if (!rt)
				rt = rcu_dereference(fnhe->fnhe_rth_output);
			if (!rt)
				goto next;

			err = rt_fill_info(net, fnhe->fnhe_daddr, 0, rt,
					   table_id, NULL, skb,
					   NETLINK_CB(cb->skb).portid,
					   cb->nlh->nlmsg_seq, flags);
			if (err)
				return err;
next:
			(*fa_index)++;
		}
	}

	return 0;
}

int fib_dump_info_fnhe(struct sk_buff *skb, struct netlink_callback *cb,
		       u32 table_id, struct fib_info *fi,
		       int *fa_index, int fa_start, unsigned int flags)
{
	struct net *net = sock_net(cb->skb->sk);
	int nhsel, genid = fnhe_genid(net);

	for (nhsel = 0; nhsel < fib_info_num_path(fi); nhsel++) {
		struct fib_nh_common *nhc = fib_info_nhc(fi, nhsel);
		struct fnhe_hash_bucket *bucket;
		int err;

		if (nhc->nhc_flags & RTNH_F_DEAD)
			continue;

		rcu_read_lock();
		bucket = rcu_dereference(nhc->nhc_exceptions);
		err = 0;
		if (bucket)
			err = fnhe_dump_bucket(net, skb, cb, table_id, bucket,
					       genid, fa_index, fa_start,
					       flags);
		rcu_read_unlock();
		if (err)
			return err;
	}

	return 0;
}

static struct sk_buff *inet_rtm_getroute_build_skb(__be32 src, __be32 dst,
						   u8 ip_proto, __be16 sport,
						   __be16 dport)
{
	struct sk_buff *skb;
	struct iphdr *iph;

	skb = alloc_skb(NLMSG_GOODSIZE, GFP_KERNEL);
	if (!skb)
		return NULL;

	/* Reserve room for dummy headers, this skb can pass
	 * through good chunk of routing engine.
	 */
	skb_reset_mac_header(skb);
	skb_reset_network_header(skb);
	skb->protocol = htons(ETH_P_IP);
	iph = skb_put(skb, sizeof(struct iphdr));
	iph->protocol = ip_proto;
	iph->saddr = src;
	iph->daddr = dst;
	iph->version = 0x4;
	iph->frag_off = 0;
	iph->ihl = 0x5;
	skb_set_transport_header(skb, skb->len);

	switch (iph->protocol) {
	case IPPROTO_UDP: {
		struct udphdr *udph;

		udph = skb_put_zero(skb, sizeof(struct udphdr));
		udph->source = sport;
		udph->dest = dport;
		udph->len = htons(sizeof(struct udphdr));
		udph->check = 0;
		break;
	}
	case IPPROTO_TCP: {
		struct tcphdr *tcph;

		tcph = skb_put_zero(skb, sizeof(struct tcphdr));
		tcph->source	= sport;
		tcph->dest	= dport;
		tcph->doff	= sizeof(struct tcphdr) / 4;
		tcph->rst = 1;
		tcph->check = ~tcp_v4_check(sizeof(struct tcphdr),
					    src, dst, 0);
		break;
	}
	case IPPROTO_ICMP: {
		struct icmphdr *icmph;

		icmph = skb_put_zero(skb, sizeof(struct icmphdr));
		icmph->type = ICMP_ECHO;
		icmph->code = 0;
	}
	}

	return skb;
}

static int inet_rtm_valid_getroute_req(struct sk_buff *skb,
				       const struct nlmsghdr *nlh,
				       struct nlattr **tb,
				       struct netlink_ext_ack *extack)
{
	struct rtmsg *rtm;
	int i, err;

	if (nlh->nlmsg_len < nlmsg_msg_size(sizeof(*rtm))) {
		NL_SET_ERR_MSG(extack,
			       "ipv4: Invalid header for route get request");
		return -EINVAL;
	}

	if (!netlink_strict_get_check(skb))
		return nlmsg_parse_deprecated(nlh, sizeof(*rtm), tb, RTA_MAX,
					      rtm_ipv4_policy, extack);

	rtm = nlmsg_data(nlh);
	if ((rtm->rtm_src_len && rtm->rtm_src_len != 32) ||
	    (rtm->rtm_dst_len && rtm->rtm_dst_len != 32) ||
	    rtm->rtm_table || rtm->rtm_protocol ||
	    rtm->rtm_scope || rtm->rtm_type) {
		NL_SET_ERR_MSG(extack, "ipv4: Invalid values in header for route get request");
		return -EINVAL;
	}

	if (rtm->rtm_flags & ~(RTM_F_NOTIFY |
			       RTM_F_LOOKUP_TABLE |
			       RTM_F_FIB_MATCH)) {
		NL_SET_ERR_MSG(extack, "ipv4: Unsupported rtm_flags for route get request");
		return -EINVAL;
	}

	err = nlmsg_parse_deprecated_strict(nlh, sizeof(*rtm), tb, RTA_MAX,
					    rtm_ipv4_policy, extack);
	if (err)
		return err;

	if ((tb[RTA_SRC] && !rtm->rtm_src_len) ||
	    (tb[RTA_DST] && !rtm->rtm_dst_len)) {
		NL_SET_ERR_MSG(extack, "ipv4: rtm_src_len and rtm_dst_len must be 32 for IPv4");
		return -EINVAL;
	}

	for (i = 0; i <= RTA_MAX; i++) {
		if (!tb[i])
			continue;

		switch (i) {
		case RTA_IIF:
		case RTA_OIF:
		case RTA_SRC:
		case RTA_DST:
		case RTA_IP_PROTO:
		case RTA_SPORT:
		case RTA_DPORT:
		case RTA_MARK:
		case RTA_UID:
			break;
		default:
			NL_SET_ERR_MSG(extack, "ipv4: Unsupported attribute in route get request");
			return -EINVAL;
		}
	}

	return 0;
}

static int inet_rtm_getroute(struct sk_buff *in_skb, struct nlmsghdr *nlh,
			     struct netlink_ext_ack *extack)
{
	struct net *net = sock_net(in_skb->sk);
	struct nlattr *tb[RTA_MAX+1];
	u32 table_id = RT_TABLE_MAIN;
	__be16 sport = 0, dport = 0;
	struct fib_result res = {};
	u8 ip_proto = IPPROTO_UDP;
	struct rtable *rt = NULL;
	struct sk_buff *skb;
	struct rtmsg *rtm;
	struct flowi4 fl4 = {};
	__be32 dst = 0;
	__be32 src = 0;
	kuid_t uid;
	u32 iif;
	int err;
	int mark;

	err = inet_rtm_valid_getroute_req(in_skb, nlh, tb, extack);
	if (err < 0)
		return err;

	rtm = nlmsg_data(nlh);
	src = tb[RTA_SRC] ? nla_get_in_addr(tb[RTA_SRC]) : 0;
	dst = tb[RTA_DST] ? nla_get_in_addr(tb[RTA_DST]) : 0;
	iif = tb[RTA_IIF] ? nla_get_u32(tb[RTA_IIF]) : 0;
	mark = tb[RTA_MARK] ? nla_get_u32(tb[RTA_MARK]) : 0;
	if (tb[RTA_UID])
		uid = make_kuid(current_user_ns(), nla_get_u32(tb[RTA_UID]));
	else
		uid = (iif ? INVALID_UID : current_uid());

	if (tb[RTA_IP_PROTO]) {
		err = rtm_getroute_parse_ip_proto(tb[RTA_IP_PROTO],
						  &ip_proto, AF_INET, extack);
		if (err)
			return err;
	}

	if (tb[RTA_SPORT])
		sport = nla_get_be16(tb[RTA_SPORT]);

	if (tb[RTA_DPORT])
		dport = nla_get_be16(tb[RTA_DPORT]);

	skb = inet_rtm_getroute_build_skb(src, dst, ip_proto, sport, dport);
	if (!skb)
		return -ENOBUFS;

	fl4.daddr = dst;
	fl4.saddr = src;
	fl4.flowi4_tos = rtm->rtm_tos & IPTOS_RT_MASK;
	fl4.flowi4_oif = tb[RTA_OIF] ? nla_get_u32(tb[RTA_OIF]) : 0;
	fl4.flowi4_mark = mark;
	fl4.flowi4_uid = uid;
	if (sport)
		fl4.fl4_sport = sport;
	if (dport)
		fl4.fl4_dport = dport;
	fl4.flowi4_proto = ip_proto;

	rcu_read_lock();

	if (iif) {
		struct net_device *dev;

		dev = dev_get_by_index_rcu(net, iif);
		if (!dev) {
			err = -ENODEV;
			goto errout_rcu;
		}

		fl4.flowi4_iif = iif; /* for rt_fill_info */
		skb->dev	= dev;
		skb->mark	= mark;
		err = ip_route_input_rcu(skb, dst, src,
					 rtm->rtm_tos & IPTOS_RT_MASK, dev,
					 &res);

		rt = skb_rtable(skb);
		if (err == 0 && rt->dst.error)
			err = -rt->dst.error;
	} else {
		fl4.flowi4_iif = LOOPBACK_IFINDEX;
		skb->dev = net->loopback_dev;
		rt = ip_route_output_key_hash_rcu(net, &fl4, &res, skb);
		err = 0;
		if (IS_ERR(rt))
			err = PTR_ERR(rt);
		else
			skb_dst_set(skb, &rt->dst);
	}

	if (err)
		goto errout_rcu;

	if (rtm->rtm_flags & RTM_F_NOTIFY)
		rt->rt_flags |= RTCF_NOTIFY;

	if (rtm->rtm_flags & RTM_F_LOOKUP_TABLE)
		table_id = res.table ? res.table->tb_id : 0;

	/* reset skb for netlink reply msg */
	skb_trim(skb, 0);
	skb_reset_network_header(skb);
	skb_reset_transport_header(skb);
	skb_reset_mac_header(skb);

	if (rtm->rtm_flags & RTM_F_FIB_MATCH) {
		struct fib_rt_info fri;

		if (!res.fi) {
			err = fib_props[res.type].error;
			if (!err)
				err = -EHOSTUNREACH;
			goto errout_rcu;
		}
		fri.fi = res.fi;
		fri.tb_id = table_id;
		fri.dst = res.prefix;
		fri.dst_len = res.prefixlen;
		fri.dscp = inet_dsfield_to_dscp(fl4.flowi4_tos);
		fri.type = rt->rt_type;
		fri.offload = 0;
		fri.trap = 0;
		fri.offload_failed = 0;
		if (res.fa_head) {
			struct fib_alias *fa;

			hlist_for_each_entry_rcu(fa, res.fa_head, fa_list) {
				u8 slen = 32 - fri.dst_len;

				if (fa->fa_slen == slen &&
				    fa->tb_id == fri.tb_id &&
				    fa->fa_dscp == fri.dscp &&
				    fa->fa_info == res.fi &&
				    fa->fa_type == fri.type) {
					fri.offload = READ_ONCE(fa->offload);
					fri.trap = READ_ONCE(fa->trap);
					fri.offload_failed =
						READ_ONCE(fa->offload_failed);
					break;
				}
			}
		}
		err = fib_dump_info(skb, NETLINK_CB(in_skb).portid,
				    nlh->nlmsg_seq, RTM_NEWROUTE, &fri, 0);
	} else {
		err = rt_fill_info(net, dst, src, rt, table_id, &fl4, skb,
				   NETLINK_CB(in_skb).portid,
				   nlh->nlmsg_seq, 0);
	}
	if (err < 0)
		goto errout_rcu;

	rcu_read_unlock();

	err = rtnl_unicast(skb, net, NETLINK_CB(in_skb).portid);

errout_free:
	return err;
errout_rcu:
	rcu_read_unlock();
	kfree_skb(skb);
	goto errout_free;
}

void ip_rt_multicast_event(struct in_device *in_dev)
{
	rt_cache_flush(dev_net(in_dev->dev));
}

#ifdef CONFIG_SYSCTL
static int ip_rt_gc_interval __read_mostly  = 60 * HZ;
static int ip_rt_gc_min_interval __read_mostly	= HZ / 2;
static int ip_rt_gc_elasticity __read_mostly	= 8;
static int ip_min_valid_pmtu __read_mostly	= IPV4_MIN_MTU;

static int ipv4_sysctl_rtcache_flush(struct ctl_table *__ctl, int write,
		void *buffer, size_t *lenp, loff_t *ppos)
{
	struct net *net = (struct net *)__ctl->extra1;

	if (write) {
		rt_cache_flush(net);
		fnhe_genid_bump(net);
		return 0;
	}

	return -EINVAL;
}

static struct ctl_table ipv4_route_table[] = {
	{
		.procname	= "gc_thresh",
		.data		= &ipv4_dst_ops.gc_thresh,
		.maxlen		= sizeof(int),
		.mode		= 0644,
		.proc_handler	= proc_dointvec,
	},
	{
		.procname	= "max_size",
		.data		= &ip_rt_max_size,
		.maxlen		= sizeof(int),
		.mode		= 0644,
		.proc_handler	= proc_dointvec,
	},
	{
		/*  Deprecated. Use gc_min_interval_ms */

		.procname	= "gc_min_interval",
		.data		= &ip_rt_gc_min_interval,
		.maxlen		= sizeof(int),
		.mode		= 0644,
		.proc_handler	= proc_dointvec_jiffies,
	},
	{
		.procname	= "gc_min_interval_ms",
		.data		= &ip_rt_gc_min_interval,
		.maxlen		= sizeof(int),
		.mode		= 0644,
		.proc_handler	= proc_dointvec_ms_jiffies,
	},
	{
		.procname	= "gc_timeout",
		.data		= &ip_rt_gc_timeout,
		.maxlen		= sizeof(int),
		.mode		= 0644,
		.proc_handler	= proc_dointvec_jiffies,
	},
	{
		.procname	= "gc_interval",
		.data		= &ip_rt_gc_interval,
		.maxlen		= sizeof(int),
		.mode		= 0644,
		.proc_handler	= proc_dointvec_jiffies,
	},
	{
		.procname	= "redirect_load",
		.data		= &ip_rt_redirect_load,
		.maxlen		= sizeof(int),
		.mode		= 0644,
		.proc_handler	= proc_dointvec,
	},
	{
		.procname	= "redirect_number",
		.data		= &ip_rt_redirect_number,
		.maxlen		= sizeof(int),
		.mode		= 0644,
		.proc_handler	= proc_dointvec,
	},
	{
		.procname	= "redirect_silence",
		.data		= &ip_rt_redirect_silence,
		.maxlen		= sizeof(int),
		.mode		= 0644,
		.proc_handler	= proc_dointvec,
	},
	{
		.procname	= "error_cost",
		.data		= &ip_rt_error_cost,
		.maxlen		= sizeof(int),
		.mode		= 0644,
		.proc_handler	= proc_dointvec,
	},
	{
		.procname	= "error_burst",
		.data		= &ip_rt_error_burst,
		.maxlen		= sizeof(int),
		.mode		= 0644,
		.proc_handler	= proc_dointvec,
	},
	{
		.procname	= "gc_elasticity",
		.data		= &ip_rt_gc_elasticity,
		.maxlen		= sizeof(int),
		.mode		= 0644,
		.proc_handler	= proc_dointvec,
	},
};

static const char ipv4_route_flush_procname[] = "flush";

static struct ctl_table ipv4_route_netns_table[] = {
	{
		.procname	= ipv4_route_flush_procname,
		.maxlen		= sizeof(int),
		.mode		= 0200,
		.proc_handler	= ipv4_sysctl_rtcache_flush,
	},
	{
		.procname       = "min_pmtu",
		.data           = &init_net.ipv4.ip_rt_min_pmtu,
		.maxlen         = sizeof(int),
		.mode           = 0644,
		.proc_handler   = proc_dointvec_minmax,
		.extra1         = &ip_min_valid_pmtu,
	},
	{
		.procname       = "mtu_expires",
		.data           = &init_net.ipv4.ip_rt_mtu_expires,
		.maxlen         = sizeof(int),
		.mode           = 0644,
		.proc_handler   = proc_dointvec_jiffies,
	},
	{
		.procname   = "min_adv_mss",
		.data       = &init_net.ipv4.ip_rt_min_advmss,
		.maxlen     = sizeof(int),
		.mode       = 0644,
		.proc_handler   = proc_dointvec,
	},
};

static __net_init int sysctl_route_net_init(struct net *net)
{
	struct ctl_table *tbl;
	size_t table_size = ARRAY_SIZE(ipv4_route_netns_table);

	tbl = ipv4_route_netns_table;
	if (!net_eq(net, &init_net)) {
		int i;

		tbl = kmemdup(tbl, sizeof(ipv4_route_netns_table), GFP_KERNEL);
		if (!tbl)
			goto err_dup;

		/* Don't export non-whitelisted sysctls to unprivileged users */
		if (net->user_ns != &init_user_ns) {
<<<<<<< HEAD
			if (tbl[0].procname != ipv4_route_flush_procname) {
				tbl[0].procname = NULL;
				table_size = 0;
			}
=======
			if (tbl[0].procname != ipv4_route_flush_procname)
				table_size = 0;
>>>>>>> 0c383648
		}

		/* Update the variables to point into the current struct net
		 * except for the first element flush
		 */
		for (i = 1; i < table_size; i++)
			tbl[i].data += (void *)net - (void *)&init_net;
	}
	tbl[0].extra1 = net;

	net->ipv4.route_hdr = register_net_sysctl_sz(net, "net/ipv4/route",
						     tbl, table_size);
	if (!net->ipv4.route_hdr)
		goto err_reg;
	return 0;

err_reg:
	if (tbl != ipv4_route_netns_table)
		kfree(tbl);
err_dup:
	return -ENOMEM;
}

static __net_exit void sysctl_route_net_exit(struct net *net)
{
	const struct ctl_table *tbl;

	tbl = net->ipv4.route_hdr->ctl_table_arg;
	unregister_net_sysctl_table(net->ipv4.route_hdr);
	BUG_ON(tbl == ipv4_route_netns_table);
	kfree(tbl);
}

static __net_initdata struct pernet_operations sysctl_route_ops = {
	.init = sysctl_route_net_init,
	.exit = sysctl_route_net_exit,
};
#endif

static __net_init int netns_ip_rt_init(struct net *net)
{
	/* Set default value for namespaceified sysctls */
	net->ipv4.ip_rt_min_pmtu = DEFAULT_MIN_PMTU;
	net->ipv4.ip_rt_mtu_expires = DEFAULT_MTU_EXPIRES;
	net->ipv4.ip_rt_min_advmss = DEFAULT_MIN_ADVMSS;
	return 0;
}

static struct pernet_operations __net_initdata ip_rt_ops = {
	.init = netns_ip_rt_init,
};

static __net_init int rt_genid_init(struct net *net)
{
	atomic_set(&net->ipv4.rt_genid, 0);
	atomic_set(&net->fnhe_genid, 0);
	atomic_set(&net->ipv4.dev_addr_genid, get_random_u32());
	return 0;
}

static __net_initdata struct pernet_operations rt_genid_ops = {
	.init = rt_genid_init,
};

static int __net_init ipv4_inetpeer_init(struct net *net)
{
	struct inet_peer_base *bp = kmalloc(sizeof(*bp), GFP_KERNEL);

	if (!bp)
		return -ENOMEM;
	inet_peer_base_init(bp);
	net->ipv4.peers = bp;
	return 0;
}

static void __net_exit ipv4_inetpeer_exit(struct net *net)
{
	struct inet_peer_base *bp = net->ipv4.peers;

	net->ipv4.peers = NULL;
	inetpeer_invalidate_tree(bp);
	kfree(bp);
}

static __net_initdata struct pernet_operations ipv4_inetpeer_ops = {
	.init	=	ipv4_inetpeer_init,
	.exit	=	ipv4_inetpeer_exit,
};

#ifdef CONFIG_IP_ROUTE_CLASSID
struct ip_rt_acct __percpu *ip_rt_acct __read_mostly;
#endif /* CONFIG_IP_ROUTE_CLASSID */

int __init ip_rt_init(void)
{
	void *idents_hash;
	int cpu;

	/* For modern hosts, this will use 2 MB of memory */
	idents_hash = alloc_large_system_hash("IP idents",
					      sizeof(*ip_idents) + sizeof(*ip_tstamps),
					      0,
					      16, /* one bucket per 64 KB */
					      HASH_ZERO,
					      NULL,
					      &ip_idents_mask,
					      2048,
					      256*1024);

	ip_idents = idents_hash;

	get_random_bytes(ip_idents, (ip_idents_mask + 1) * sizeof(*ip_idents));

	ip_tstamps = idents_hash + (ip_idents_mask + 1) * sizeof(*ip_idents);

	for_each_possible_cpu(cpu) {
		struct uncached_list *ul = &per_cpu(rt_uncached_list, cpu);

		INIT_LIST_HEAD(&ul->head);
		INIT_LIST_HEAD(&ul->quarantine);
		spin_lock_init(&ul->lock);
	}
#ifdef CONFIG_IP_ROUTE_CLASSID
	ip_rt_acct = __alloc_percpu(256 * sizeof(struct ip_rt_acct), __alignof__(struct ip_rt_acct));
	if (!ip_rt_acct)
		panic("IP: failed to allocate ip_rt_acct\n");
#endif

	ipv4_dst_ops.kmem_cachep = KMEM_CACHE(rtable,
					      SLAB_HWCACHE_ALIGN | SLAB_PANIC);

	ipv4_dst_blackhole_ops.kmem_cachep = ipv4_dst_ops.kmem_cachep;

	if (dst_entries_init(&ipv4_dst_ops) < 0)
		panic("IP: failed to allocate ipv4_dst_ops counter\n");

	if (dst_entries_init(&ipv4_dst_blackhole_ops) < 0)
		panic("IP: failed to allocate ipv4_dst_blackhole_ops counter\n");

	ipv4_dst_ops.gc_thresh = ~0;
	ip_rt_max_size = INT_MAX;

	devinet_init();
	ip_fib_init();

	if (ip_rt_proc_init())
		pr_err("Unable to create route proc files\n");
#ifdef CONFIG_XFRM
	xfrm_init();
	xfrm4_init();
#endif
	rtnl_register(PF_INET, RTM_GETROUTE, inet_rtm_getroute, NULL,
		      RTNL_FLAG_DOIT_UNLOCKED);

#ifdef CONFIG_SYSCTL
	register_pernet_subsys(&sysctl_route_ops);
#endif
	register_pernet_subsys(&ip_rt_ops);
	register_pernet_subsys(&rt_genid_ops);
	register_pernet_subsys(&ipv4_inetpeer_ops);
	return 0;
}

#ifdef CONFIG_SYSCTL
/*
 * We really need to sanitize the damn ipv4 init order, then all
 * this nonsense will go away.
 */
void __init ip_static_sysctl_init(void)
{
	register_net_sysctl(&init_net, "net/ipv4/route", ipv4_route_table);
}
#endif<|MERGE_RESOLUTION|>--- conflicted
+++ resolved
@@ -3540,15 +3540,8 @@
 
 		/* Don't export non-whitelisted sysctls to unprivileged users */
 		if (net->user_ns != &init_user_ns) {
-<<<<<<< HEAD
-			if (tbl[0].procname != ipv4_route_flush_procname) {
-				tbl[0].procname = NULL;
-				table_size = 0;
-			}
-=======
 			if (tbl[0].procname != ipv4_route_flush_procname)
 				table_size = 0;
->>>>>>> 0c383648
 		}
 
 		/* Update the variables to point into the current struct net
