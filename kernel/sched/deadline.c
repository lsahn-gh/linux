--- conflicted
+++ resolved
@@ -1878,7 +1878,6 @@
  *   rq->dl.bw_ratio를 곱하고 RATIO_SHIFT만큼 오른쪽으로 이동합니다. delta는 64비트
  *   변수이므로 오버플로가 발생하려면 해당 값이 2^(64 - 20 - 8)보다 커야 하며, 이는
  *   64초 이상입니다. 따라서 오버플로는 여기서 문제가 되지 않습니다.
-<<<<<<< HEAD
  * --- GRUB ---
  *  - Documentation/scheduler/sched-deadline.rst 참고
  *  - Greedy Reclamation of Unused Bandwidth
@@ -1892,9 +1891,7 @@
  *
  *   system 기준 bw(BW_UNIT) - (사용하지 않은 bw)의 방법으로 구한다.
  *
-=======
  * - SKIP.
->>>>>>> 921baf00
  */
 static u64 grub_reclaim(u64 delta, struct rq *rq, struct sched_dl_entity *dl_se)
 {
