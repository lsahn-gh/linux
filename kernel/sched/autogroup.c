--- conflicted
+++ resolved
@@ -11,11 +11,8 @@
 
 /*
  * IAMROOT, 2022.11.26:
-<<<<<<< HEAD
  * - autogrup 초기화.
-=======
- * 유저 로그인시 자동 그룹 할당
->>>>>>> b06a95e2
+ *   유저 로그인시 자동 그룹 할당
  */
 void __init autogroup_init(struct task_struct *init_task)
 {
