// SPDX-License-Identifier: GPL-2.0-or-later
/*
 * Linux Socket Filter - Kernel level socket filtering
 *
 * Based on the design of the Berkeley Packet Filter. The new
 * internal format has been designed by PLUMgrid:
 *
 *	Copyright (c) 2011 - 2014 PLUMgrid, http://plumgrid.com
 *
 * Authors:
 *
 *	Jay Schulist <jschlst@samba.org>
 *	Alexei Starovoitov <ast@plumgrid.com>
 *	Daniel Borkmann <dborkman@redhat.com>
 *
 * Andi Kleen - Fix a few bad bugs and races.
 * Kris Katterjohn - Added many additional checks in bpf_check_classic()
 */

#include <uapi/linux/btf.h>
#include <linux/filter.h>
#include <linux/skbuff.h>
#include <linux/vmalloc.h>
#include <linux/random.h>
#include <linux/bpf.h>
#include <linux/btf.h>
#include <linux/objtool.h>
#include <linux/overflow.h>
#include <linux/rbtree_latch.h>
#include <linux/kallsyms.h>
#include <linux/rcupdate.h>
#include <linux/perf_event.h>
#include <linux/extable.h>
#include <linux/log2.h>
#include <linux/bpf_verifier.h>
#include <linux/nodemask.h>
#include <linux/nospec.h>
#include <linux/bpf_mem_alloc.h>
#include <linux/memcontrol.h>
#include <linux/execmem.h>

#include <asm/barrier.h>
#include <asm/unaligned.h>

/* Registers */
#define BPF_R0	regs[BPF_REG_0]
#define BPF_R1	regs[BPF_REG_1]
#define BPF_R2	regs[BPF_REG_2]
#define BPF_R3	regs[BPF_REG_3]
#define BPF_R4	regs[BPF_REG_4]
#define BPF_R5	regs[BPF_REG_5]
#define BPF_R6	regs[BPF_REG_6]
#define BPF_R7	regs[BPF_REG_7]
#define BPF_R8	regs[BPF_REG_8]
#define BPF_R9	regs[BPF_REG_9]
#define BPF_R10	regs[BPF_REG_10]

/* Named registers */
#define DST	regs[insn->dst_reg]
#define SRC	regs[insn->src_reg]
#define FP	regs[BPF_REG_FP]
#define AX	regs[BPF_REG_AX]
#define ARG1	regs[BPF_REG_ARG1]
#define CTX	regs[BPF_REG_CTX]
#define OFF	insn->off
#define IMM	insn->imm

struct bpf_mem_alloc bpf_global_ma;
bool bpf_global_ma_set;

/* No hurry in this branch
 *
 * Exported for the bpf jit load helper.
 */
void *bpf_internal_load_pointer_neg_helper(const struct sk_buff *skb, int k, unsigned int size)
{
	u8 *ptr = NULL;

	if (k >= SKF_NET_OFF) {
		ptr = skb_network_header(skb) + k - SKF_NET_OFF;
	} else if (k >= SKF_LL_OFF) {
		if (unlikely(!skb_mac_header_was_set(skb)))
			return NULL;
		ptr = skb_mac_header(skb) + k - SKF_LL_OFF;
	}
	if (ptr >= skb->head && ptr + size <= skb_tail_pointer(skb))
		return ptr;

	return NULL;
}

/* tell bpf programs that include vmlinux.h kernel's PAGE_SIZE */
enum page_size_enum {
	__PAGE_SIZE = PAGE_SIZE
};

struct bpf_prog *bpf_prog_alloc_no_stats(unsigned int size, gfp_t gfp_extra_flags)
{
	gfp_t gfp_flags = bpf_memcg_flags(GFP_KERNEL | __GFP_ZERO | gfp_extra_flags);
	struct bpf_prog_aux *aux;
	struct bpf_prog *fp;

	size = round_up(size, __PAGE_SIZE);
	fp = __vmalloc(size, gfp_flags);
	if (fp == NULL)
		return NULL;

	aux = kzalloc(sizeof(*aux), bpf_memcg_flags(GFP_KERNEL | gfp_extra_flags));
	if (aux == NULL) {
		vfree(fp);
		return NULL;
	}
	fp->active = alloc_percpu_gfp(int, bpf_memcg_flags(GFP_KERNEL | gfp_extra_flags));
	if (!fp->active) {
		vfree(fp);
		kfree(aux);
		return NULL;
	}

	fp->pages = size / PAGE_SIZE;
	fp->aux = aux;
	fp->aux->prog = fp;
	fp->jit_requested = ebpf_jit_enabled();
	fp->blinding_requested = bpf_jit_blinding_enabled(fp);
#ifdef CONFIG_CGROUP_BPF
	aux->cgroup_atype = CGROUP_BPF_ATTACH_TYPE_INVALID;
#endif

	INIT_LIST_HEAD_RCU(&fp->aux->ksym.lnode);
#ifdef CONFIG_FINEIBT
	INIT_LIST_HEAD_RCU(&fp->aux->ksym_prefix.lnode);
#endif
	mutex_init(&fp->aux->used_maps_mutex);
	mutex_init(&fp->aux->dst_mutex);

	return fp;
}

struct bpf_prog *bpf_prog_alloc(unsigned int size, gfp_t gfp_extra_flags)
{
	gfp_t gfp_flags = bpf_memcg_flags(GFP_KERNEL | __GFP_ZERO | gfp_extra_flags);
	struct bpf_prog *prog;
	int cpu;

	prog = bpf_prog_alloc_no_stats(size, gfp_extra_flags);
	if (!prog)
		return NULL;

	prog->stats = alloc_percpu_gfp(struct bpf_prog_stats, gfp_flags);
	if (!prog->stats) {
		free_percpu(prog->active);
		kfree(prog->aux);
		vfree(prog);
		return NULL;
	}

	for_each_possible_cpu(cpu) {
		struct bpf_prog_stats *pstats;

		pstats = per_cpu_ptr(prog->stats, cpu);
		u64_stats_init(&pstats->syncp);
	}
	return prog;
}
EXPORT_SYMBOL_GPL(bpf_prog_alloc);

int bpf_prog_alloc_jited_linfo(struct bpf_prog *prog)
{
	if (!prog->aux->nr_linfo || !prog->jit_requested)
		return 0;

	prog->aux->jited_linfo = kvcalloc(prog->aux->nr_linfo,
					  sizeof(*prog->aux->jited_linfo),
					  bpf_memcg_flags(GFP_KERNEL | __GFP_NOWARN));
	if (!prog->aux->jited_linfo)
		return -ENOMEM;

	return 0;
}

void bpf_prog_jit_attempt_done(struct bpf_prog *prog)
{
	if (prog->aux->jited_linfo &&
	    (!prog->jited || !prog->aux->jited_linfo[0])) {
		kvfree(prog->aux->jited_linfo);
		prog->aux->jited_linfo = NULL;
	}

	kfree(prog->aux->kfunc_tab);
	prog->aux->kfunc_tab = NULL;
}

/* The jit engine is responsible to provide an array
 * for insn_off to the jited_off mapping (insn_to_jit_off).
 *
 * The idx to this array is the insn_off.  Hence, the insn_off
 * here is relative to the prog itself instead of the main prog.
 * This array has one entry for each xlated bpf insn.
 *
 * jited_off is the byte off to the end of the jited insn.
 *
 * Hence, with
 * insn_start:
 *      The first bpf insn off of the prog.  The insn off
 *      here is relative to the main prog.
 *      e.g. if prog is a subprog, insn_start > 0
 * linfo_idx:
 *      The prog's idx to prog->aux->linfo and jited_linfo
 *
 * jited_linfo[linfo_idx] = prog->bpf_func
 *
 * For i > linfo_idx,
 *
 * jited_linfo[i] = prog->bpf_func +
 *	insn_to_jit_off[linfo[i].insn_off - insn_start - 1]
 */
void bpf_prog_fill_jited_linfo(struct bpf_prog *prog,
			       const u32 *insn_to_jit_off)
{
	u32 linfo_idx, insn_start, insn_end, nr_linfo, i;
	const struct bpf_line_info *linfo;
	void **jited_linfo;

	if (!prog->aux->jited_linfo || prog->aux->func_idx > prog->aux->func_cnt)
		/* Userspace did not provide linfo */
		return;

	linfo_idx = prog->aux->linfo_idx;
	linfo = &prog->aux->linfo[linfo_idx];
	insn_start = linfo[0].insn_off;
	insn_end = insn_start + prog->len;

	jited_linfo = &prog->aux->jited_linfo[linfo_idx];
	jited_linfo[0] = prog->bpf_func;

	nr_linfo = prog->aux->nr_linfo - linfo_idx;

	for (i = 1; i < nr_linfo && linfo[i].insn_off < insn_end; i++)
		/* The verifier ensures that linfo[i].insn_off is
		 * strictly increasing
		 */
		jited_linfo[i] = prog->bpf_func +
			insn_to_jit_off[linfo[i].insn_off - insn_start - 1];
}

struct bpf_prog *bpf_prog_realloc(struct bpf_prog *fp_old, unsigned int size,
				  gfp_t gfp_extra_flags)
{
	gfp_t gfp_flags = bpf_memcg_flags(GFP_KERNEL | __GFP_ZERO | gfp_extra_flags);
	struct bpf_prog *fp;
	u32 pages;

	size = round_up(size, PAGE_SIZE);
	pages = size / PAGE_SIZE;
	if (pages <= fp_old->pages)
		return fp_old;

	fp = __vmalloc(size, gfp_flags);
	if (fp) {
		memcpy(fp, fp_old, fp_old->pages * PAGE_SIZE);
		fp->pages = pages;
		fp->aux->prog = fp;

		/* We keep fp->aux from fp_old around in the new
		 * reallocated structure.
		 */
		fp_old->aux = NULL;
		fp_old->stats = NULL;
		fp_old->active = NULL;
		__bpf_prog_free(fp_old);
	}

	return fp;
}

void __bpf_prog_free(struct bpf_prog *fp)
{
	if (fp->aux) {
		mutex_destroy(&fp->aux->used_maps_mutex);
		mutex_destroy(&fp->aux->dst_mutex);
		kfree(fp->aux->poke_tab);
		kfree(fp->aux);
	}
	free_percpu(fp->stats);
	free_percpu(fp->active);
	vfree(fp);
}

int bpf_prog_calc_tag(struct bpf_prog *fp)
{
	const u32 bits_offset = SHA1_BLOCK_SIZE - sizeof(__be64);
	u32 raw_size = bpf_prog_tag_scratch_size(fp);
	u32 digest[SHA1_DIGEST_WORDS];
	u32 ws[SHA1_WORKSPACE_WORDS];
	u32 i, bsize, psize, blocks;
	struct bpf_insn *dst;
	bool was_ld_map;
	u8 *raw, *todo;
	__be32 *result;
	__be64 *bits;

	raw = vmalloc(raw_size);
	if (!raw)
		return -ENOMEM;

	sha1_init(digest);
	memset(ws, 0, sizeof(ws));

	/* We need to take out the map fd for the digest calculation
	 * since they are unstable from user space side.
	 */
	dst = (void *)raw;
	for (i = 0, was_ld_map = false; i < fp->len; i++) {
		dst[i] = fp->insnsi[i];
		if (!was_ld_map &&
		    dst[i].code == (BPF_LD | BPF_IMM | BPF_DW) &&
		    (dst[i].src_reg == BPF_PSEUDO_MAP_FD ||
		     dst[i].src_reg == BPF_PSEUDO_MAP_VALUE)) {
			was_ld_map = true;
			dst[i].imm = 0;
		} else if (was_ld_map &&
			   dst[i].code == 0 &&
			   dst[i].dst_reg == 0 &&
			   dst[i].src_reg == 0 &&
			   dst[i].off == 0) {
			was_ld_map = false;
			dst[i].imm = 0;
		} else {
			was_ld_map = false;
		}
	}

	psize = bpf_prog_insn_size(fp);
	memset(&raw[psize], 0, raw_size - psize);
	raw[psize++] = 0x80;

	bsize  = round_up(psize, SHA1_BLOCK_SIZE);
	blocks = bsize / SHA1_BLOCK_SIZE;
	todo   = raw;
	if (bsize - psize >= sizeof(__be64)) {
		bits = (__be64 *)(todo + bsize - sizeof(__be64));
	} else {
		bits = (__be64 *)(todo + bsize + bits_offset);
		blocks++;
	}
	*bits = cpu_to_be64((psize - 1) << 3);

	while (blocks--) {
		sha1_transform(digest, todo, ws);
		todo += SHA1_BLOCK_SIZE;
	}

	result = (__force __be32 *)digest;
	for (i = 0; i < SHA1_DIGEST_WORDS; i++)
		result[i] = cpu_to_be32(digest[i]);
	memcpy(fp->tag, result, sizeof(fp->tag));

	vfree(raw);
	return 0;
}

static int bpf_adj_delta_to_imm(struct bpf_insn *insn, u32 pos, s32 end_old,
				s32 end_new, s32 curr, const bool probe_pass)
{
	const s64 imm_min = S32_MIN, imm_max = S32_MAX;
	s32 delta = end_new - end_old;
	s64 imm = insn->imm;

	if (curr < pos && curr + imm + 1 >= end_old)
		imm += delta;
	else if (curr >= end_new && curr + imm + 1 < end_new)
		imm -= delta;
	if (imm < imm_min || imm > imm_max)
		return -ERANGE;
	if (!probe_pass)
		insn->imm = imm;
	return 0;
}

static int bpf_adj_delta_to_off(struct bpf_insn *insn, u32 pos, s32 end_old,
				s32 end_new, s32 curr, const bool probe_pass)
{
	s64 off_min, off_max, off;
	s32 delta = end_new - end_old;

	if (insn->code == (BPF_JMP32 | BPF_JA)) {
		off = insn->imm;
		off_min = S32_MIN;
		off_max = S32_MAX;
	} else {
		off = insn->off;
		off_min = S16_MIN;
		off_max = S16_MAX;
	}

	if (curr < pos && curr + off + 1 >= end_old)
		off += delta;
	else if (curr >= end_new && curr + off + 1 < end_new)
		off -= delta;
	if (off < off_min || off > off_max)
		return -ERANGE;
	if (!probe_pass) {
		if (insn->code == (BPF_JMP32 | BPF_JA))
			insn->imm = off;
		else
			insn->off = off;
	}
	return 0;
}

static int bpf_adj_branches(struct bpf_prog *prog, u32 pos, s32 end_old,
			    s32 end_new, const bool probe_pass)
{
	u32 i, insn_cnt = prog->len + (probe_pass ? end_new - end_old : 0);
	struct bpf_insn *insn = prog->insnsi;
	int ret = 0;

	for (i = 0; i < insn_cnt; i++, insn++) {
		u8 code;

		/* In the probing pass we still operate on the original,
		 * unpatched image in order to check overflows before we
		 * do any other adjustments. Therefore skip the patchlet.
		 */
		if (probe_pass && i == pos) {
			i = end_new;
			insn = prog->insnsi + end_old;
		}
		if (bpf_pseudo_func(insn)) {
			ret = bpf_adj_delta_to_imm(insn, pos, end_old,
						   end_new, i, probe_pass);
			if (ret)
				return ret;
			continue;
		}
		code = insn->code;
		if ((BPF_CLASS(code) != BPF_JMP &&
		     BPF_CLASS(code) != BPF_JMP32) ||
		    BPF_OP(code) == BPF_EXIT)
			continue;
		/* Adjust offset of jmps if we cross patch boundaries. */
		if (BPF_OP(code) == BPF_CALL) {
			if (insn->src_reg != BPF_PSEUDO_CALL)
				continue;
			ret = bpf_adj_delta_to_imm(insn, pos, end_old,
						   end_new, i, probe_pass);
		} else {
			ret = bpf_adj_delta_to_off(insn, pos, end_old,
						   end_new, i, probe_pass);
		}
		if (ret)
			break;
	}

	return ret;
}

static void bpf_adj_linfo(struct bpf_prog *prog, u32 off, u32 delta)
{
	struct bpf_line_info *linfo;
	u32 i, nr_linfo;

	nr_linfo = prog->aux->nr_linfo;
	if (!nr_linfo || !delta)
		return;

	linfo = prog->aux->linfo;

	for (i = 0; i < nr_linfo; i++)
		if (off < linfo[i].insn_off)
			break;

	/* Push all off < linfo[i].insn_off by delta */
	for (; i < nr_linfo; i++)
		linfo[i].insn_off += delta;
}

struct bpf_prog *bpf_patch_insn_single(struct bpf_prog *prog, u32 off,
				       const struct bpf_insn *patch, u32 len)
{
	u32 insn_adj_cnt, insn_rest, insn_delta = len - 1;
	const u32 cnt_max = S16_MAX;
	struct bpf_prog *prog_adj;
	int err;

	/* Since our patchlet doesn't expand the image, we're done. */
	if (insn_delta == 0) {
		memcpy(prog->insnsi + off, patch, sizeof(*patch));
		return prog;
	}

	insn_adj_cnt = prog->len + insn_delta;

	/* Reject anything that would potentially let the insn->off
	 * target overflow when we have excessive program expansions.
	 * We need to probe here before we do any reallocation where
	 * we afterwards may not fail anymore.
	 */
	if (insn_adj_cnt > cnt_max &&
	    (err = bpf_adj_branches(prog, off, off + 1, off + len, true)))
		return ERR_PTR(err);

	/* Several new instructions need to be inserted. Make room
	 * for them. Likely, there's no need for a new allocation as
	 * last page could have large enough tailroom.
	 */
	prog_adj = bpf_prog_realloc(prog, bpf_prog_size(insn_adj_cnt),
				    GFP_USER);
	if (!prog_adj)
		return ERR_PTR(-ENOMEM);

	prog_adj->len = insn_adj_cnt;

	/* Patching happens in 3 steps:
	 *
	 * 1) Move over tail of insnsi from next instruction onwards,
	 *    so we can patch the single target insn with one or more
	 *    new ones (patching is always from 1 to n insns, n > 0).
	 * 2) Inject new instructions at the target location.
	 * 3) Adjust branch offsets if necessary.
	 */
	insn_rest = insn_adj_cnt - off - len;

	memmove(prog_adj->insnsi + off + len, prog_adj->insnsi + off + 1,
		sizeof(*patch) * insn_rest);
	memcpy(prog_adj->insnsi + off, patch, sizeof(*patch) * len);

	/* We are guaranteed to not fail at this point, otherwise
	 * the ship has sailed to reverse to the original state. An
	 * overflow cannot happen at this point.
	 */
	BUG_ON(bpf_adj_branches(prog_adj, off, off + 1, off + len, false));

	bpf_adj_linfo(prog_adj, off, insn_delta);

	return prog_adj;
}

int bpf_remove_insns(struct bpf_prog *prog, u32 off, u32 cnt)
{
	/* Branch offsets can't overflow when program is shrinking, no need
	 * to call bpf_adj_branches(..., true) here
	 */
	memmove(prog->insnsi + off, prog->insnsi + off + cnt,
		sizeof(struct bpf_insn) * (prog->len - off - cnt));
	prog->len -= cnt;

	return WARN_ON_ONCE(bpf_adj_branches(prog, off, off + cnt, off, false));
}

static void bpf_prog_kallsyms_del_subprogs(struct bpf_prog *fp)
{
	int i;

	for (i = 0; i < fp->aux->real_func_cnt; i++)
		bpf_prog_kallsyms_del(fp->aux->func[i]);
}

void bpf_prog_kallsyms_del_all(struct bpf_prog *fp)
{
	bpf_prog_kallsyms_del_subprogs(fp);
	bpf_prog_kallsyms_del(fp);
}

#ifdef CONFIG_BPF_JIT
/* All BPF JIT sysctl knobs here. */
int bpf_jit_enable   __read_mostly = IS_BUILTIN(CONFIG_BPF_JIT_DEFAULT_ON);
int bpf_jit_kallsyms __read_mostly = IS_BUILTIN(CONFIG_BPF_JIT_DEFAULT_ON);
int bpf_jit_harden   __read_mostly;
long bpf_jit_limit   __read_mostly;
long bpf_jit_limit_max __read_mostly;

static void
bpf_prog_ksym_set_addr(struct bpf_prog *prog)
{
	WARN_ON_ONCE(!bpf_prog_ebpf_jited(prog));

	prog->aux->ksym.start = (unsigned long) prog->bpf_func;
	prog->aux->ksym.end   = prog->aux->ksym.start + prog->jited_len;
}

static void
bpf_prog_ksym_set_name(struct bpf_prog *prog)
{
	char *sym = prog->aux->ksym.name;
	const char *end = sym + KSYM_NAME_LEN;
	const struct btf_type *type;
	const char *func_name;

	BUILD_BUG_ON(sizeof("bpf_prog_") +
		     sizeof(prog->tag) * 2 +
		     /* name has been null terminated.
		      * We should need +1 for the '_' preceding
		      * the name.  However, the null character
		      * is double counted between the name and the
		      * sizeof("bpf_prog_") above, so we omit
		      * the +1 here.
		      */
		     sizeof(prog->aux->name) > KSYM_NAME_LEN);

	sym += snprintf(sym, KSYM_NAME_LEN, "bpf_prog_");
	sym  = bin2hex(sym, prog->tag, sizeof(prog->tag));

	/* prog->aux->name will be ignored if full btf name is available */
	if (prog->aux->func_info_cnt && prog->aux->func_idx < prog->aux->func_info_cnt) {
		type = btf_type_by_id(prog->aux->btf,
				      prog->aux->func_info[prog->aux->func_idx].type_id);
		func_name = btf_name_by_offset(prog->aux->btf, type->name_off);
		snprintf(sym, (size_t)(end - sym), "_%s", func_name);
		return;
	}

	if (prog->aux->name[0])
		snprintf(sym, (size_t)(end - sym), "_%s", prog->aux->name);
	else
		*sym = 0;
}

static unsigned long bpf_get_ksym_start(struct latch_tree_node *n)
{
	return container_of(n, struct bpf_ksym, tnode)->start;
}

static __always_inline bool bpf_tree_less(struct latch_tree_node *a,
					  struct latch_tree_node *b)
{
	return bpf_get_ksym_start(a) < bpf_get_ksym_start(b);
}

static __always_inline int bpf_tree_comp(void *key, struct latch_tree_node *n)
{
	unsigned long val = (unsigned long)key;
	const struct bpf_ksym *ksym;

	ksym = container_of(n, struct bpf_ksym, tnode);

	if (val < ksym->start)
		return -1;
	/* Ensure that we detect return addresses as part of the program, when
	 * the final instruction is a call for a program part of the stack
	 * trace. Therefore, do val > ksym->end instead of val >= ksym->end.
	 */
	if (val > ksym->end)
		return  1;

	return 0;
}

static const struct latch_tree_ops bpf_tree_ops = {
	.less	= bpf_tree_less,
	.comp	= bpf_tree_comp,
};

static DEFINE_SPINLOCK(bpf_lock);
static LIST_HEAD(bpf_kallsyms);
static struct latch_tree_root bpf_tree __cacheline_aligned;

void bpf_ksym_add(struct bpf_ksym *ksym)
{
	spin_lock_bh(&bpf_lock);
	WARN_ON_ONCE(!list_empty(&ksym->lnode));
	list_add_tail_rcu(&ksym->lnode, &bpf_kallsyms);
	latch_tree_insert(&ksym->tnode, &bpf_tree, &bpf_tree_ops);
	spin_unlock_bh(&bpf_lock);
}

static void __bpf_ksym_del(struct bpf_ksym *ksym)
{
	if (list_empty(&ksym->lnode))
		return;

	latch_tree_erase(&ksym->tnode, &bpf_tree, &bpf_tree_ops);
	list_del_rcu(&ksym->lnode);
}

void bpf_ksym_del(struct bpf_ksym *ksym)
{
	spin_lock_bh(&bpf_lock);
	__bpf_ksym_del(ksym);
	spin_unlock_bh(&bpf_lock);
}

static bool bpf_prog_kallsyms_candidate(const struct bpf_prog *fp)
{
	return fp->jited && !bpf_prog_was_classic(fp);
}

void bpf_prog_kallsyms_add(struct bpf_prog *fp)
{
	if (!bpf_prog_kallsyms_candidate(fp) ||
	    !bpf_token_capable(fp->aux->token, CAP_BPF))
		return;

	bpf_prog_ksym_set_addr(fp);
	bpf_prog_ksym_set_name(fp);
	fp->aux->ksym.prog = true;

	bpf_ksym_add(&fp->aux->ksym);

#ifdef CONFIG_FINEIBT
	/*
	 * When FineIBT, code in the __cfi_foo() symbols can get executed
	 * and hence unwinder needs help.
	 */
	if (cfi_mode != CFI_FINEIBT)
		return;

	snprintf(fp->aux->ksym_prefix.name, KSYM_NAME_LEN,
		 "__cfi_%s", fp->aux->ksym.name);

	fp->aux->ksym_prefix.start = (unsigned long) fp->bpf_func - 16;
	fp->aux->ksym_prefix.end   = (unsigned long) fp->bpf_func;

	bpf_ksym_add(&fp->aux->ksym_prefix);
#endif
}

void bpf_prog_kallsyms_del(struct bpf_prog *fp)
{
	if (!bpf_prog_kallsyms_candidate(fp))
		return;

	bpf_ksym_del(&fp->aux->ksym);
#ifdef CONFIG_FINEIBT
	if (cfi_mode != CFI_FINEIBT)
		return;
	bpf_ksym_del(&fp->aux->ksym_prefix);
#endif
}

static struct bpf_ksym *bpf_ksym_find(unsigned long addr)
{
	struct latch_tree_node *n;

	n = latch_tree_find((void *)addr, &bpf_tree, &bpf_tree_ops);
	return n ? container_of(n, struct bpf_ksym, tnode) : NULL;
}

int __bpf_address_lookup(unsigned long addr, unsigned long *size,
				 unsigned long *off, char *sym)
{
	struct bpf_ksym *ksym;
	int ret = 0;

	rcu_read_lock();
	ksym = bpf_ksym_find(addr);
	if (ksym) {
		unsigned long symbol_start = ksym->start;
		unsigned long symbol_end = ksym->end;

		ret = strscpy(sym, ksym->name, KSYM_NAME_LEN);

		if (size)
			*size = symbol_end - symbol_start;
		if (off)
			*off  = addr - symbol_start;
	}
	rcu_read_unlock();

	return ret;
}

bool is_bpf_text_address(unsigned long addr)
{
	bool ret;

	rcu_read_lock();
	ret = bpf_ksym_find(addr) != NULL;
	rcu_read_unlock();

	return ret;
}

struct bpf_prog *bpf_prog_ksym_find(unsigned long addr)
{
	struct bpf_ksym *ksym = bpf_ksym_find(addr);

	return ksym && ksym->prog ?
	       container_of(ksym, struct bpf_prog_aux, ksym)->prog :
	       NULL;
}

const struct exception_table_entry *search_bpf_extables(unsigned long addr)
{
	const struct exception_table_entry *e = NULL;
	struct bpf_prog *prog;

	rcu_read_lock();
	prog = bpf_prog_ksym_find(addr);
	if (!prog)
		goto out;
	if (!prog->aux->num_exentries)
		goto out;

	e = search_extable(prog->aux->extable, prog->aux->num_exentries, addr);
out:
	rcu_read_unlock();
	return e;
}

int bpf_get_kallsym(unsigned int symnum, unsigned long *value, char *type,
		    char *sym)
{
	struct bpf_ksym *ksym;
	unsigned int it = 0;
	int ret = -ERANGE;

	if (!bpf_jit_kallsyms_enabled())
		return ret;

	rcu_read_lock();
	list_for_each_entry_rcu(ksym, &bpf_kallsyms, lnode) {
		if (it++ != symnum)
			continue;

		strscpy(sym, ksym->name, KSYM_NAME_LEN);

		*value = ksym->start;
		*type  = BPF_SYM_ELF_TYPE;

		ret = 0;
		break;
	}
	rcu_read_unlock();

	return ret;
}

int bpf_jit_add_poke_descriptor(struct bpf_prog *prog,
				struct bpf_jit_poke_descriptor *poke)
{
	struct bpf_jit_poke_descriptor *tab = prog->aux->poke_tab;
	static const u32 poke_tab_max = 1024;
	u32 slot = prog->aux->size_poke_tab;
	u32 size = slot + 1;

	if (size > poke_tab_max)
		return -ENOSPC;
	if (poke->tailcall_target || poke->tailcall_target_stable ||
	    poke->tailcall_bypass || poke->adj_off || poke->bypass_addr)
		return -EINVAL;

	switch (poke->reason) {
	case BPF_POKE_REASON_TAIL_CALL:
		if (!poke->tail_call.map)
			return -EINVAL;
		break;
	default:
		return -EINVAL;
	}

	tab = krealloc_array(tab, size, sizeof(*poke), GFP_KERNEL);
	if (!tab)
		return -ENOMEM;

	memcpy(&tab[slot], poke, sizeof(*poke));
	prog->aux->size_poke_tab = size;
	prog->aux->poke_tab = tab;

	return slot;
}

/*
 * BPF program pack allocator.
 *
 * Most BPF programs are pretty small. Allocating a hole page for each
 * program is sometime a waste. Many small bpf program also adds pressure
 * to instruction TLB. To solve this issue, we introduce a BPF program pack
 * allocator. The prog_pack allocator uses HPAGE_PMD_SIZE page (2MB on x86)
 * to host BPF programs.
 */
#define BPF_PROG_CHUNK_SHIFT	6
#define BPF_PROG_CHUNK_SIZE	(1 << BPF_PROG_CHUNK_SHIFT)
#define BPF_PROG_CHUNK_MASK	(~(BPF_PROG_CHUNK_SIZE - 1))

struct bpf_prog_pack {
	struct list_head list;
	void *ptr;
	unsigned long bitmap[];
};

void bpf_jit_fill_hole_with_zero(void *area, unsigned int size)
{
	memset(area, 0, size);
}

#define BPF_PROG_SIZE_TO_NBITS(size)	(round_up(size, BPF_PROG_CHUNK_SIZE) / BPF_PROG_CHUNK_SIZE)

static DEFINE_MUTEX(pack_mutex);
static LIST_HEAD(pack_list);

/* PMD_SIZE is not available in some special config, e.g. ARCH=arm with
 * CONFIG_MMU=n. Use PAGE_SIZE in these cases.
 */
#ifdef PMD_SIZE
/* PMD_SIZE is really big for some archs. It doesn't make sense to
 * reserve too much memory in one allocation. Hardcode BPF_PROG_PACK_SIZE to
 * 2MiB * num_possible_nodes(). On most architectures PMD_SIZE will be
 * greater than or equal to 2MB.
 */
#define BPF_PROG_PACK_SIZE (SZ_2M * num_possible_nodes())
#else
#define BPF_PROG_PACK_SIZE PAGE_SIZE
#endif

#define BPF_PROG_CHUNK_COUNT (BPF_PROG_PACK_SIZE / BPF_PROG_CHUNK_SIZE)

static struct bpf_prog_pack *alloc_new_pack(bpf_jit_fill_hole_t bpf_fill_ill_insns)
{
	struct bpf_prog_pack *pack;
	int err;

	pack = kzalloc(struct_size(pack, bitmap, BITS_TO_LONGS(BPF_PROG_CHUNK_COUNT)),
		       GFP_KERNEL);
	if (!pack)
		return NULL;
	pack->ptr = bpf_jit_alloc_exec(BPF_PROG_PACK_SIZE);
<<<<<<< HEAD
	if (!pack->ptr) {
		kfree(pack);
		return NULL;
	}
=======
	if (!pack->ptr)
		goto out;
>>>>>>> 0c383648
	bpf_fill_ill_insns(pack->ptr, BPF_PROG_PACK_SIZE);
	bitmap_zero(pack->bitmap, BPF_PROG_PACK_SIZE / BPF_PROG_CHUNK_SIZE);

	set_vm_flush_reset_perms(pack->ptr);
	err = set_memory_rox((unsigned long)pack->ptr,
			     BPF_PROG_PACK_SIZE / PAGE_SIZE);
	if (err)
		goto out;
	list_add_tail(&pack->list, &pack_list);
	return pack;

out:
	bpf_jit_free_exec(pack->ptr);
	kfree(pack);
	return NULL;
}

void *bpf_prog_pack_alloc(u32 size, bpf_jit_fill_hole_t bpf_fill_ill_insns)
{
	unsigned int nbits = BPF_PROG_SIZE_TO_NBITS(size);
	struct bpf_prog_pack *pack;
	unsigned long pos;
	void *ptr = NULL;

	mutex_lock(&pack_mutex);
	if (size > BPF_PROG_PACK_SIZE) {
		size = round_up(size, PAGE_SIZE);
		ptr = bpf_jit_alloc_exec(size);
		if (ptr) {
			int err;

			bpf_fill_ill_insns(ptr, size);
			set_vm_flush_reset_perms(ptr);
			err = set_memory_rox((unsigned long)ptr,
					     size / PAGE_SIZE);
			if (err) {
				bpf_jit_free_exec(ptr);
				ptr = NULL;
			}
		}
		goto out;
	}
	list_for_each_entry(pack, &pack_list, list) {
		pos = bitmap_find_next_zero_area(pack->bitmap, BPF_PROG_CHUNK_COUNT, 0,
						 nbits, 0);
		if (pos < BPF_PROG_CHUNK_COUNT)
			goto found_free_area;
	}

	pack = alloc_new_pack(bpf_fill_ill_insns);
	if (!pack)
		goto out;

	pos = 0;

found_free_area:
	bitmap_set(pack->bitmap, pos, nbits);
	ptr = (void *)(pack->ptr) + (pos << BPF_PROG_CHUNK_SHIFT);

out:
	mutex_unlock(&pack_mutex);
	return ptr;
}

void bpf_prog_pack_free(void *ptr, u32 size)
{
	struct bpf_prog_pack *pack = NULL, *tmp;
	unsigned int nbits;
	unsigned long pos;

	mutex_lock(&pack_mutex);
	if (size > BPF_PROG_PACK_SIZE) {
		bpf_jit_free_exec(ptr);
		goto out;
	}

	list_for_each_entry(tmp, &pack_list, list) {
		if (ptr >= tmp->ptr && (tmp->ptr + BPF_PROG_PACK_SIZE) > ptr) {
			pack = tmp;
			break;
		}
	}

	if (WARN_ONCE(!pack, "bpf_prog_pack bug\n"))
		goto out;

	nbits = BPF_PROG_SIZE_TO_NBITS(size);
	pos = ((unsigned long)ptr - (unsigned long)pack->ptr) >> BPF_PROG_CHUNK_SHIFT;

	WARN_ONCE(bpf_arch_text_invalidate(ptr, size),
		  "bpf_prog_pack bug: missing bpf_arch_text_invalidate?\n");

	bitmap_clear(pack->bitmap, pos, nbits);
	if (bitmap_find_next_zero_area(pack->bitmap, BPF_PROG_CHUNK_COUNT, 0,
				       BPF_PROG_CHUNK_COUNT, 0) == 0) {
		list_del(&pack->list);
		bpf_jit_free_exec(pack->ptr);
		kfree(pack);
	}
out:
	mutex_unlock(&pack_mutex);
}

static atomic_long_t bpf_jit_current;

/* Can be overridden by an arch's JIT compiler if it has a custom,
 * dedicated BPF backend memory area, or if neither of the two
 * below apply.
 */
u64 __weak bpf_jit_alloc_exec_limit(void)
{
#if defined(MODULES_VADDR)
	return MODULES_END - MODULES_VADDR;
#else
	return VMALLOC_END - VMALLOC_START;
#endif
}

static int __init bpf_jit_charge_init(void)
{
	/* Only used as heuristic here to derive limit. */
	bpf_jit_limit_max = bpf_jit_alloc_exec_limit();
	bpf_jit_limit = min_t(u64, round_up(bpf_jit_limit_max >> 1,
					    PAGE_SIZE), LONG_MAX);
	return 0;
}
pure_initcall(bpf_jit_charge_init);

int bpf_jit_charge_modmem(u32 size)
{
	if (atomic_long_add_return(size, &bpf_jit_current) > READ_ONCE(bpf_jit_limit)) {
		if (!bpf_capable()) {
			atomic_long_sub(size, &bpf_jit_current);
			return -EPERM;
		}
	}

	return 0;
}

void bpf_jit_uncharge_modmem(u32 size)
{
	atomic_long_sub(size, &bpf_jit_current);
}

void *__weak bpf_jit_alloc_exec(unsigned long size)
{
	return execmem_alloc(EXECMEM_BPF, size);
}

void __weak bpf_jit_free_exec(void *addr)
{
	execmem_free(addr);
}

struct bpf_binary_header *
bpf_jit_binary_alloc(unsigned int proglen, u8 **image_ptr,
		     unsigned int alignment,
		     bpf_jit_fill_hole_t bpf_fill_ill_insns)
{
	struct bpf_binary_header *hdr;
	u32 size, hole, start;

	WARN_ON_ONCE(!is_power_of_2(alignment) ||
		     alignment > BPF_IMAGE_ALIGNMENT);

	/* Most of BPF filters are really small, but if some of them
	 * fill a page, allow at least 128 extra bytes to insert a
	 * random section of illegal instructions.
	 */
	size = round_up(proglen + sizeof(*hdr) + 128, PAGE_SIZE);

	if (bpf_jit_charge_modmem(size))
		return NULL;
	hdr = bpf_jit_alloc_exec(size);
	if (!hdr) {
		bpf_jit_uncharge_modmem(size);
		return NULL;
	}

	/* Fill space with illegal/arch-dep instructions. */
	bpf_fill_ill_insns(hdr, size);

	hdr->size = size;
	hole = min_t(unsigned int, size - (proglen + sizeof(*hdr)),
		     PAGE_SIZE - sizeof(*hdr));
	start = get_random_u32_below(hole) & ~(alignment - 1);

	/* Leave a random number of instructions before BPF code. */
	*image_ptr = &hdr->image[start];

	return hdr;
}

void bpf_jit_binary_free(struct bpf_binary_header *hdr)
{
	u32 size = hdr->size;

	bpf_jit_free_exec(hdr);
	bpf_jit_uncharge_modmem(size);
}

/* Allocate jit binary from bpf_prog_pack allocator.
 * Since the allocated memory is RO+X, the JIT engine cannot write directly
 * to the memory. To solve this problem, a RW buffer is also allocated at
 * as the same time. The JIT engine should calculate offsets based on the
 * RO memory address, but write JITed program to the RW buffer. Once the
 * JIT engine finishes, it calls bpf_jit_binary_pack_finalize, which copies
 * the JITed program to the RO memory.
 */
struct bpf_binary_header *
bpf_jit_binary_pack_alloc(unsigned int proglen, u8 **image_ptr,
			  unsigned int alignment,
			  struct bpf_binary_header **rw_header,
			  u8 **rw_image,
			  bpf_jit_fill_hole_t bpf_fill_ill_insns)
{
	struct bpf_binary_header *ro_header;
	u32 size, hole, start;

	WARN_ON_ONCE(!is_power_of_2(alignment) ||
		     alignment > BPF_IMAGE_ALIGNMENT);

	/* add 16 bytes for a random section of illegal instructions */
	size = round_up(proglen + sizeof(*ro_header) + 16, BPF_PROG_CHUNK_SIZE);

	if (bpf_jit_charge_modmem(size))
		return NULL;
	ro_header = bpf_prog_pack_alloc(size, bpf_fill_ill_insns);
	if (!ro_header) {
		bpf_jit_uncharge_modmem(size);
		return NULL;
	}

	*rw_header = kvmalloc(size, GFP_KERNEL);
	if (!*rw_header) {
		bpf_prog_pack_free(ro_header, size);
		bpf_jit_uncharge_modmem(size);
		return NULL;
	}

	/* Fill space with illegal/arch-dep instructions. */
	bpf_fill_ill_insns(*rw_header, size);
	(*rw_header)->size = size;

	hole = min_t(unsigned int, size - (proglen + sizeof(*ro_header)),
		     BPF_PROG_CHUNK_SIZE - sizeof(*ro_header));
	start = get_random_u32_below(hole) & ~(alignment - 1);

	*image_ptr = &ro_header->image[start];
	*rw_image = &(*rw_header)->image[start];

	return ro_header;
}

/* Copy JITed text from rw_header to its final location, the ro_header. */
int bpf_jit_binary_pack_finalize(struct bpf_prog *prog,
				 struct bpf_binary_header *ro_header,
				 struct bpf_binary_header *rw_header)
{
	void *ptr;

	ptr = bpf_arch_text_copy(ro_header, rw_header, rw_header->size);

	kvfree(rw_header);

	if (IS_ERR(ptr)) {
		bpf_prog_pack_free(ro_header, ro_header->size);
		return PTR_ERR(ptr);
	}
	return 0;
}

/* bpf_jit_binary_pack_free is called in two different scenarios:
 *   1) when the program is freed after;
 *   2) when the JIT engine fails (before bpf_jit_binary_pack_finalize).
 * For case 2), we need to free both the RO memory and the RW buffer.
 *
 * bpf_jit_binary_pack_free requires proper ro_header->size. However,
 * bpf_jit_binary_pack_alloc does not set it. Therefore, ro_header->size
 * must be set with either bpf_jit_binary_pack_finalize (normal path) or
 * bpf_arch_text_copy (when jit fails).
 */
void bpf_jit_binary_pack_free(struct bpf_binary_header *ro_header,
			      struct bpf_binary_header *rw_header)
{
	u32 size = ro_header->size;

	bpf_prog_pack_free(ro_header, size);
	kvfree(rw_header);
	bpf_jit_uncharge_modmem(size);
}

struct bpf_binary_header *
bpf_jit_binary_pack_hdr(const struct bpf_prog *fp)
{
	unsigned long real_start = (unsigned long)fp->bpf_func;
	unsigned long addr;

	addr = real_start & BPF_PROG_CHUNK_MASK;
	return (void *)addr;
}

static inline struct bpf_binary_header *
bpf_jit_binary_hdr(const struct bpf_prog *fp)
{
	unsigned long real_start = (unsigned long)fp->bpf_func;
	unsigned long addr;

	addr = real_start & PAGE_MASK;
	return (void *)addr;
}

/* This symbol is only overridden by archs that have different
 * requirements than the usual eBPF JITs, f.e. when they only
 * implement cBPF JIT, do not set images read-only, etc.
 */
void __weak bpf_jit_free(struct bpf_prog *fp)
{
	if (fp->jited) {
		struct bpf_binary_header *hdr = bpf_jit_binary_hdr(fp);

		bpf_jit_binary_free(hdr);
		WARN_ON_ONCE(!bpf_prog_kallsyms_verify_off(fp));
	}

	bpf_prog_unlock_free(fp);
}

int bpf_jit_get_func_addr(const struct bpf_prog *prog,
			  const struct bpf_insn *insn, bool extra_pass,
			  u64 *func_addr, bool *func_addr_fixed)
{
	s16 off = insn->off;
	s32 imm = insn->imm;
	u8 *addr;
	int err;

	*func_addr_fixed = insn->src_reg != BPF_PSEUDO_CALL;
	if (!*func_addr_fixed) {
		/* Place-holder address till the last pass has collected
		 * all addresses for JITed subprograms in which case we
		 * can pick them up from prog->aux.
		 */
		if (!extra_pass)
			addr = NULL;
		else if (prog->aux->func &&
			 off >= 0 && off < prog->aux->real_func_cnt)
			addr = (u8 *)prog->aux->func[off]->bpf_func;
		else
			return -EINVAL;
	} else if (insn->src_reg == BPF_PSEUDO_KFUNC_CALL &&
		   bpf_jit_supports_far_kfunc_call()) {
		err = bpf_get_kfunc_addr(prog, insn->imm, insn->off, &addr);
		if (err)
			return err;
	} else {
		/* Address of a BPF helper call. Since part of the core
		 * kernel, it's always at a fixed location. __bpf_call_base
		 * and the helper with imm relative to it are both in core
		 * kernel.
		 */
		addr = (u8 *)__bpf_call_base + imm;
	}

	*func_addr = (unsigned long)addr;
	return 0;
}

static int bpf_jit_blind_insn(const struct bpf_insn *from,
			      const struct bpf_insn *aux,
			      struct bpf_insn *to_buff,
			      bool emit_zext)
{
	struct bpf_insn *to = to_buff;
	u32 imm_rnd = get_random_u32();
	s16 off;

	BUILD_BUG_ON(BPF_REG_AX  + 1 != MAX_BPF_JIT_REG);
	BUILD_BUG_ON(MAX_BPF_REG + 1 != MAX_BPF_JIT_REG);

	/* Constraints on AX register:
	 *
	 * AX register is inaccessible from user space. It is mapped in
	 * all JITs, and used here for constant blinding rewrites. It is
	 * typically "stateless" meaning its contents are only valid within
	 * the executed instruction, but not across several instructions.
	 * There are a few exceptions however which are further detailed
	 * below.
	 *
	 * Constant blinding is only used by JITs, not in the interpreter.
	 * The interpreter uses AX in some occasions as a local temporary
	 * register e.g. in DIV or MOD instructions.
	 *
	 * In restricted circumstances, the verifier can also use the AX
	 * register for rewrites as long as they do not interfere with
	 * the above cases!
	 */
	if (from->dst_reg == BPF_REG_AX || from->src_reg == BPF_REG_AX)
		goto out;

	if (from->imm == 0 &&
	    (from->code == (BPF_ALU   | BPF_MOV | BPF_K) ||
	     from->code == (BPF_ALU64 | BPF_MOV | BPF_K))) {
		*to++ = BPF_ALU64_REG(BPF_XOR, from->dst_reg, from->dst_reg);
		goto out;
	}

	switch (from->code) {
	case BPF_ALU | BPF_ADD | BPF_K:
	case BPF_ALU | BPF_SUB | BPF_K:
	case BPF_ALU | BPF_AND | BPF_K:
	case BPF_ALU | BPF_OR  | BPF_K:
	case BPF_ALU | BPF_XOR | BPF_K:
	case BPF_ALU | BPF_MUL | BPF_K:
	case BPF_ALU | BPF_MOV | BPF_K:
	case BPF_ALU | BPF_DIV | BPF_K:
	case BPF_ALU | BPF_MOD | BPF_K:
		*to++ = BPF_ALU32_IMM(BPF_MOV, BPF_REG_AX, imm_rnd ^ from->imm);
		*to++ = BPF_ALU32_IMM(BPF_XOR, BPF_REG_AX, imm_rnd);
		*to++ = BPF_ALU32_REG_OFF(from->code, from->dst_reg, BPF_REG_AX, from->off);
		break;

	case BPF_ALU64 | BPF_ADD | BPF_K:
	case BPF_ALU64 | BPF_SUB | BPF_K:
	case BPF_ALU64 | BPF_AND | BPF_K:
	case BPF_ALU64 | BPF_OR  | BPF_K:
	case BPF_ALU64 | BPF_XOR | BPF_K:
	case BPF_ALU64 | BPF_MUL | BPF_K:
	case BPF_ALU64 | BPF_MOV | BPF_K:
	case BPF_ALU64 | BPF_DIV | BPF_K:
	case BPF_ALU64 | BPF_MOD | BPF_K:
		*to++ = BPF_ALU64_IMM(BPF_MOV, BPF_REG_AX, imm_rnd ^ from->imm);
		*to++ = BPF_ALU64_IMM(BPF_XOR, BPF_REG_AX, imm_rnd);
		*to++ = BPF_ALU64_REG_OFF(from->code, from->dst_reg, BPF_REG_AX, from->off);
		break;

	case BPF_JMP | BPF_JEQ  | BPF_K:
	case BPF_JMP | BPF_JNE  | BPF_K:
	case BPF_JMP | BPF_JGT  | BPF_K:
	case BPF_JMP | BPF_JLT  | BPF_K:
	case BPF_JMP | BPF_JGE  | BPF_K:
	case BPF_JMP | BPF_JLE  | BPF_K:
	case BPF_JMP | BPF_JSGT | BPF_K:
	case BPF_JMP | BPF_JSLT | BPF_K:
	case BPF_JMP | BPF_JSGE | BPF_K:
	case BPF_JMP | BPF_JSLE | BPF_K:
	case BPF_JMP | BPF_JSET | BPF_K:
		/* Accommodate for extra offset in case of a backjump. */
		off = from->off;
		if (off < 0)
			off -= 2;
		*to++ = BPF_ALU64_IMM(BPF_MOV, BPF_REG_AX, imm_rnd ^ from->imm);
		*to++ = BPF_ALU64_IMM(BPF_XOR, BPF_REG_AX, imm_rnd);
		*to++ = BPF_JMP_REG(from->code, from->dst_reg, BPF_REG_AX, off);
		break;

	case BPF_JMP32 | BPF_JEQ  | BPF_K:
	case BPF_JMP32 | BPF_JNE  | BPF_K:
	case BPF_JMP32 | BPF_JGT  | BPF_K:
	case BPF_JMP32 | BPF_JLT  | BPF_K:
	case BPF_JMP32 | BPF_JGE  | BPF_K:
	case BPF_JMP32 | BPF_JLE  | BPF_K:
	case BPF_JMP32 | BPF_JSGT | BPF_K:
	case BPF_JMP32 | BPF_JSLT | BPF_K:
	case BPF_JMP32 | BPF_JSGE | BPF_K:
	case BPF_JMP32 | BPF_JSLE | BPF_K:
	case BPF_JMP32 | BPF_JSET | BPF_K:
		/* Accommodate for extra offset in case of a backjump. */
		off = from->off;
		if (off < 0)
			off -= 2;
		*to++ = BPF_ALU32_IMM(BPF_MOV, BPF_REG_AX, imm_rnd ^ from->imm);
		*to++ = BPF_ALU32_IMM(BPF_XOR, BPF_REG_AX, imm_rnd);
		*to++ = BPF_JMP32_REG(from->code, from->dst_reg, BPF_REG_AX,
				      off);
		break;

	case BPF_LD | BPF_IMM | BPF_DW:
		*to++ = BPF_ALU64_IMM(BPF_MOV, BPF_REG_AX, imm_rnd ^ aux[1].imm);
		*to++ = BPF_ALU64_IMM(BPF_XOR, BPF_REG_AX, imm_rnd);
		*to++ = BPF_ALU64_IMM(BPF_LSH, BPF_REG_AX, 32);
		*to++ = BPF_ALU64_REG(BPF_MOV, aux[0].dst_reg, BPF_REG_AX);
		break;
	case 0: /* Part 2 of BPF_LD | BPF_IMM | BPF_DW. */
		*to++ = BPF_ALU32_IMM(BPF_MOV, BPF_REG_AX, imm_rnd ^ aux[0].imm);
		*to++ = BPF_ALU32_IMM(BPF_XOR, BPF_REG_AX, imm_rnd);
		if (emit_zext)
			*to++ = BPF_ZEXT_REG(BPF_REG_AX);
		*to++ = BPF_ALU64_REG(BPF_OR,  aux[0].dst_reg, BPF_REG_AX);
		break;

	case BPF_ST | BPF_MEM | BPF_DW:
	case BPF_ST | BPF_MEM | BPF_W:
	case BPF_ST | BPF_MEM | BPF_H:
	case BPF_ST | BPF_MEM | BPF_B:
		*to++ = BPF_ALU64_IMM(BPF_MOV, BPF_REG_AX, imm_rnd ^ from->imm);
		*to++ = BPF_ALU64_IMM(BPF_XOR, BPF_REG_AX, imm_rnd);
		*to++ = BPF_STX_MEM(from->code, from->dst_reg, BPF_REG_AX, from->off);
		break;
	}
out:
	return to - to_buff;
}

static struct bpf_prog *bpf_prog_clone_create(struct bpf_prog *fp_other,
					      gfp_t gfp_extra_flags)
{
	gfp_t gfp_flags = GFP_KERNEL | __GFP_ZERO | gfp_extra_flags;
	struct bpf_prog *fp;

	fp = __vmalloc(fp_other->pages * PAGE_SIZE, gfp_flags);
	if (fp != NULL) {
		/* aux->prog still points to the fp_other one, so
		 * when promoting the clone to the real program,
		 * this still needs to be adapted.
		 */
		memcpy(fp, fp_other, fp_other->pages * PAGE_SIZE);
	}

	return fp;
}

static void bpf_prog_clone_free(struct bpf_prog *fp)
{
	/* aux was stolen by the other clone, so we cannot free
	 * it from this path! It will be freed eventually by the
	 * other program on release.
	 *
	 * At this point, we don't need a deferred release since
	 * clone is guaranteed to not be locked.
	 */
	fp->aux = NULL;
	fp->stats = NULL;
	fp->active = NULL;
	__bpf_prog_free(fp);
}

void bpf_jit_prog_release_other(struct bpf_prog *fp, struct bpf_prog *fp_other)
{
	/* We have to repoint aux->prog to self, as we don't
	 * know whether fp here is the clone or the original.
	 */
	fp->aux->prog = fp;
	bpf_prog_clone_free(fp_other);
}

struct bpf_prog *bpf_jit_blind_constants(struct bpf_prog *prog)
{
	struct bpf_insn insn_buff[16], aux[2];
	struct bpf_prog *clone, *tmp;
	int insn_delta, insn_cnt;
	struct bpf_insn *insn;
	int i, rewritten;

	if (!prog->blinding_requested || prog->blinded)
		return prog;

	clone = bpf_prog_clone_create(prog, GFP_USER);
	if (!clone)
		return ERR_PTR(-ENOMEM);

	insn_cnt = clone->len;
	insn = clone->insnsi;

	for (i = 0; i < insn_cnt; i++, insn++) {
		if (bpf_pseudo_func(insn)) {
			/* ld_imm64 with an address of bpf subprog is not
			 * a user controlled constant. Don't randomize it,
			 * since it will conflict with jit_subprogs() logic.
			 */
			insn++;
			i++;
			continue;
		}

		/* We temporarily need to hold the original ld64 insn
		 * so that we can still access the first part in the
		 * second blinding run.
		 */
		if (insn[0].code == (BPF_LD | BPF_IMM | BPF_DW) &&
		    insn[1].code == 0)
			memcpy(aux, insn, sizeof(aux));

		rewritten = bpf_jit_blind_insn(insn, aux, insn_buff,
						clone->aux->verifier_zext);
		if (!rewritten)
			continue;

		tmp = bpf_patch_insn_single(clone, i, insn_buff, rewritten);
		if (IS_ERR(tmp)) {
			/* Patching may have repointed aux->prog during
			 * realloc from the original one, so we need to
			 * fix it up here on error.
			 */
			bpf_jit_prog_release_other(prog, clone);
			return tmp;
		}

		clone = tmp;
		insn_delta = rewritten - 1;

		/* Walk new program and skip insns we just inserted. */
		insn = clone->insnsi + i + insn_delta;
		insn_cnt += insn_delta;
		i        += insn_delta;
	}

	clone->blinded = 1;
	return clone;
}
#endif /* CONFIG_BPF_JIT */

/* Base function for offset calculation. Needs to go into .text section,
 * therefore keeping it non-static as well; will also be used by JITs
 * anyway later on, so do not let the compiler omit it. This also needs
 * to go into kallsyms for correlation from e.g. bpftool, so naming
 * must not change.
 */
noinline u64 __bpf_call_base(u64 r1, u64 r2, u64 r3, u64 r4, u64 r5)
{
	return 0;
}
EXPORT_SYMBOL_GPL(__bpf_call_base);

/* All UAPI available opcodes. */
#define BPF_INSN_MAP(INSN_2, INSN_3)		\
	/* 32 bit ALU operations. */		\
	/*   Register based. */			\
	INSN_3(ALU, ADD,  X),			\
	INSN_3(ALU, SUB,  X),			\
	INSN_3(ALU, AND,  X),			\
	INSN_3(ALU, OR,   X),			\
	INSN_3(ALU, LSH,  X),			\
	INSN_3(ALU, RSH,  X),			\
	INSN_3(ALU, XOR,  X),			\
	INSN_3(ALU, MUL,  X),			\
	INSN_3(ALU, MOV,  X),			\
	INSN_3(ALU, ARSH, X),			\
	INSN_3(ALU, DIV,  X),			\
	INSN_3(ALU, MOD,  X),			\
	INSN_2(ALU, NEG),			\
	INSN_3(ALU, END, TO_BE),		\
	INSN_3(ALU, END, TO_LE),		\
	/*   Immediate based. */		\
	INSN_3(ALU, ADD,  K),			\
	INSN_3(ALU, SUB,  K),			\
	INSN_3(ALU, AND,  K),			\
	INSN_3(ALU, OR,   K),			\
	INSN_3(ALU, LSH,  K),			\
	INSN_3(ALU, RSH,  K),			\
	INSN_3(ALU, XOR,  K),			\
	INSN_3(ALU, MUL,  K),			\
	INSN_3(ALU, MOV,  K),			\
	INSN_3(ALU, ARSH, K),			\
	INSN_3(ALU, DIV,  K),			\
	INSN_3(ALU, MOD,  K),			\
	/* 64 bit ALU operations. */		\
	/*   Register based. */			\
	INSN_3(ALU64, ADD,  X),			\
	INSN_3(ALU64, SUB,  X),			\
	INSN_3(ALU64, AND,  X),			\
	INSN_3(ALU64, OR,   X),			\
	INSN_3(ALU64, LSH,  X),			\
	INSN_3(ALU64, RSH,  X),			\
	INSN_3(ALU64, XOR,  X),			\
	INSN_3(ALU64, MUL,  X),			\
	INSN_3(ALU64, MOV,  X),			\
	INSN_3(ALU64, ARSH, X),			\
	INSN_3(ALU64, DIV,  X),			\
	INSN_3(ALU64, MOD,  X),			\
	INSN_2(ALU64, NEG),			\
	INSN_3(ALU64, END, TO_LE),		\
	/*   Immediate based. */		\
	INSN_3(ALU64, ADD,  K),			\
	INSN_3(ALU64, SUB,  K),			\
	INSN_3(ALU64, AND,  K),			\
	INSN_3(ALU64, OR,   K),			\
	INSN_3(ALU64, LSH,  K),			\
	INSN_3(ALU64, RSH,  K),			\
	INSN_3(ALU64, XOR,  K),			\
	INSN_3(ALU64, MUL,  K),			\
	INSN_3(ALU64, MOV,  K),			\
	INSN_3(ALU64, ARSH, K),			\
	INSN_3(ALU64, DIV,  K),			\
	INSN_3(ALU64, MOD,  K),			\
	/* Call instruction. */			\
	INSN_2(JMP, CALL),			\
	/* Exit instruction. */			\
	INSN_2(JMP, EXIT),			\
	/* 32-bit Jump instructions. */		\
	/*   Register based. */			\
	INSN_3(JMP32, JEQ,  X),			\
	INSN_3(JMP32, JNE,  X),			\
	INSN_3(JMP32, JGT,  X),			\
	INSN_3(JMP32, JLT,  X),			\
	INSN_3(JMP32, JGE,  X),			\
	INSN_3(JMP32, JLE,  X),			\
	INSN_3(JMP32, JSGT, X),			\
	INSN_3(JMP32, JSLT, X),			\
	INSN_3(JMP32, JSGE, X),			\
	INSN_3(JMP32, JSLE, X),			\
	INSN_3(JMP32, JSET, X),			\
	/*   Immediate based. */		\
	INSN_3(JMP32, JEQ,  K),			\
	INSN_3(JMP32, JNE,  K),			\
	INSN_3(JMP32, JGT,  K),			\
	INSN_3(JMP32, JLT,  K),			\
	INSN_3(JMP32, JGE,  K),			\
	INSN_3(JMP32, JLE,  K),			\
	INSN_3(JMP32, JSGT, K),			\
	INSN_3(JMP32, JSLT, K),			\
	INSN_3(JMP32, JSGE, K),			\
	INSN_3(JMP32, JSLE, K),			\
	INSN_3(JMP32, JSET, K),			\
	/* Jump instructions. */		\
	/*   Register based. */			\
	INSN_3(JMP, JEQ,  X),			\
	INSN_3(JMP, JNE,  X),			\
	INSN_3(JMP, JGT,  X),			\
	INSN_3(JMP, JLT,  X),			\
	INSN_3(JMP, JGE,  X),			\
	INSN_3(JMP, JLE,  X),			\
	INSN_3(JMP, JSGT, X),			\
	INSN_3(JMP, JSLT, X),			\
	INSN_3(JMP, JSGE, X),			\
	INSN_3(JMP, JSLE, X),			\
	INSN_3(JMP, JSET, X),			\
	/*   Immediate based. */		\
	INSN_3(JMP, JEQ,  K),			\
	INSN_3(JMP, JNE,  K),			\
	INSN_3(JMP, JGT,  K),			\
	INSN_3(JMP, JLT,  K),			\
	INSN_3(JMP, JGE,  K),			\
	INSN_3(JMP, JLE,  K),			\
	INSN_3(JMP, JSGT, K),			\
	INSN_3(JMP, JSLT, K),			\
	INSN_3(JMP, JSGE, K),			\
	INSN_3(JMP, JSLE, K),			\
	INSN_3(JMP, JSET, K),			\
	INSN_2(JMP, JA),			\
	INSN_2(JMP32, JA),			\
	/* Store instructions. */		\
	/*   Register based. */			\
	INSN_3(STX, MEM,  B),			\
	INSN_3(STX, MEM,  H),			\
	INSN_3(STX, MEM,  W),			\
	INSN_3(STX, MEM,  DW),			\
	INSN_3(STX, ATOMIC, W),			\
	INSN_3(STX, ATOMIC, DW),		\
	/*   Immediate based. */		\
	INSN_3(ST, MEM, B),			\
	INSN_3(ST, MEM, H),			\
	INSN_3(ST, MEM, W),			\
	INSN_3(ST, MEM, DW),			\
	/* Load instructions. */		\
	/*   Register based. */			\
	INSN_3(LDX, MEM, B),			\
	INSN_3(LDX, MEM, H),			\
	INSN_3(LDX, MEM, W),			\
	INSN_3(LDX, MEM, DW),			\
	INSN_3(LDX, MEMSX, B),			\
	INSN_3(LDX, MEMSX, H),			\
	INSN_3(LDX, MEMSX, W),			\
	/*   Immediate based. */		\
	INSN_3(LD, IMM, DW)

bool bpf_opcode_in_insntable(u8 code)
{
#define BPF_INSN_2_TBL(x, y)    [BPF_##x | BPF_##y] = true
#define BPF_INSN_3_TBL(x, y, z) [BPF_##x | BPF_##y | BPF_##z] = true
	static const bool public_insntable[256] = {
		[0 ... 255] = false,
		/* Now overwrite non-defaults ... */
		BPF_INSN_MAP(BPF_INSN_2_TBL, BPF_INSN_3_TBL),
		/* UAPI exposed, but rewritten opcodes. cBPF carry-over. */
		[BPF_LD | BPF_ABS | BPF_B] = true,
		[BPF_LD | BPF_ABS | BPF_H] = true,
		[BPF_LD | BPF_ABS | BPF_W] = true,
		[BPF_LD | BPF_IND | BPF_B] = true,
		[BPF_LD | BPF_IND | BPF_H] = true,
		[BPF_LD | BPF_IND | BPF_W] = true,
		[BPF_JMP | BPF_JCOND] = true,
	};
#undef BPF_INSN_3_TBL
#undef BPF_INSN_2_TBL
	return public_insntable[code];
}

#ifndef CONFIG_BPF_JIT_ALWAYS_ON
/**
 *	___bpf_prog_run - run eBPF program on a given context
 *	@regs: is the array of MAX_BPF_EXT_REG eBPF pseudo-registers
 *	@insn: is the array of eBPF instructions
 *
 * Decode and execute eBPF instructions.
 *
 * Return: whatever value is in %BPF_R0 at program exit
 */
static u64 ___bpf_prog_run(u64 *regs, const struct bpf_insn *insn)
{
#define BPF_INSN_2_LBL(x, y)    [BPF_##x | BPF_##y] = &&x##_##y
#define BPF_INSN_3_LBL(x, y, z) [BPF_##x | BPF_##y | BPF_##z] = &&x##_##y##_##z
	static const void * const jumptable[256] __annotate_jump_table = {
		[0 ... 255] = &&default_label,
		/* Now overwrite non-defaults ... */
		BPF_INSN_MAP(BPF_INSN_2_LBL, BPF_INSN_3_LBL),
		/* Non-UAPI available opcodes. */
		[BPF_JMP | BPF_CALL_ARGS] = &&JMP_CALL_ARGS,
		[BPF_JMP | BPF_TAIL_CALL] = &&JMP_TAIL_CALL,
		[BPF_ST  | BPF_NOSPEC] = &&ST_NOSPEC,
		[BPF_LDX | BPF_PROBE_MEM | BPF_B] = &&LDX_PROBE_MEM_B,
		[BPF_LDX | BPF_PROBE_MEM | BPF_H] = &&LDX_PROBE_MEM_H,
		[BPF_LDX | BPF_PROBE_MEM | BPF_W] = &&LDX_PROBE_MEM_W,
		[BPF_LDX | BPF_PROBE_MEM | BPF_DW] = &&LDX_PROBE_MEM_DW,
		[BPF_LDX | BPF_PROBE_MEMSX | BPF_B] = &&LDX_PROBE_MEMSX_B,
		[BPF_LDX | BPF_PROBE_MEMSX | BPF_H] = &&LDX_PROBE_MEMSX_H,
		[BPF_LDX | BPF_PROBE_MEMSX | BPF_W] = &&LDX_PROBE_MEMSX_W,
	};
#undef BPF_INSN_3_LBL
#undef BPF_INSN_2_LBL
	u32 tail_call_cnt = 0;

#define CONT	 ({ insn++; goto select_insn; })
#define CONT_JMP ({ insn++; goto select_insn; })

select_insn:
	goto *jumptable[insn->code];

	/* Explicitly mask the register-based shift amounts with 63 or 31
	 * to avoid undefined behavior. Normally this won't affect the
	 * generated code, for example, in case of native 64 bit archs such
	 * as x86-64 or arm64, the compiler is optimizing the AND away for
	 * the interpreter. In case of JITs, each of the JIT backends compiles
	 * the BPF shift operations to machine instructions which produce
	 * implementation-defined results in such a case; the resulting
	 * contents of the register may be arbitrary, but program behaviour
	 * as a whole remains defined. In other words, in case of JIT backends,
	 * the AND must /not/ be added to the emitted LSH/RSH/ARSH translation.
	 */
	/* ALU (shifts) */
#define SHT(OPCODE, OP)					\
	ALU64_##OPCODE##_X:				\
		DST = DST OP (SRC & 63);		\
		CONT;					\
	ALU_##OPCODE##_X:				\
		DST = (u32) DST OP ((u32) SRC & 31);	\
		CONT;					\
	ALU64_##OPCODE##_K:				\
		DST = DST OP IMM;			\
		CONT;					\
	ALU_##OPCODE##_K:				\
		DST = (u32) DST OP (u32) IMM;		\
		CONT;
	/* ALU (rest) */
#define ALU(OPCODE, OP)					\
	ALU64_##OPCODE##_X:				\
		DST = DST OP SRC;			\
		CONT;					\
	ALU_##OPCODE##_X:				\
		DST = (u32) DST OP (u32) SRC;		\
		CONT;					\
	ALU64_##OPCODE##_K:				\
		DST = DST OP IMM;			\
		CONT;					\
	ALU_##OPCODE##_K:				\
		DST = (u32) DST OP (u32) IMM;		\
		CONT;
	ALU(ADD,  +)
	ALU(SUB,  -)
	ALU(AND,  &)
	ALU(OR,   |)
	ALU(XOR,  ^)
	ALU(MUL,  *)
	SHT(LSH, <<)
	SHT(RSH, >>)
#undef SHT
#undef ALU
	ALU_NEG:
		DST = (u32) -DST;
		CONT;
	ALU64_NEG:
		DST = -DST;
		CONT;
	ALU_MOV_X:
		switch (OFF) {
		case 0:
			DST = (u32) SRC;
			break;
		case 8:
			DST = (u32)(s8) SRC;
			break;
		case 16:
			DST = (u32)(s16) SRC;
			break;
		}
		CONT;
	ALU_MOV_K:
		DST = (u32) IMM;
		CONT;
	ALU64_MOV_X:
		switch (OFF) {
		case 0:
			DST = SRC;
			break;
		case 8:
			DST = (s8) SRC;
			break;
		case 16:
			DST = (s16) SRC;
			break;
		case 32:
			DST = (s32) SRC;
			break;
		}
		CONT;
	ALU64_MOV_K:
		DST = IMM;
		CONT;
	LD_IMM_DW:
		DST = (u64) (u32) insn[0].imm | ((u64) (u32) insn[1].imm) << 32;
		insn++;
		CONT;
	ALU_ARSH_X:
		DST = (u64) (u32) (((s32) DST) >> (SRC & 31));
		CONT;
	ALU_ARSH_K:
		DST = (u64) (u32) (((s32) DST) >> IMM);
		CONT;
	ALU64_ARSH_X:
		(*(s64 *) &DST) >>= (SRC & 63);
		CONT;
	ALU64_ARSH_K:
		(*(s64 *) &DST) >>= IMM;
		CONT;
	ALU64_MOD_X:
		switch (OFF) {
		case 0:
			div64_u64_rem(DST, SRC, &AX);
			DST = AX;
			break;
		case 1:
			AX = div64_s64(DST, SRC);
			DST = DST - AX * SRC;
			break;
		}
		CONT;
	ALU_MOD_X:
		switch (OFF) {
		case 0:
			AX = (u32) DST;
			DST = do_div(AX, (u32) SRC);
			break;
		case 1:
			AX = abs((s32)DST);
			AX = do_div(AX, abs((s32)SRC));
			if ((s32)DST < 0)
				DST = (u32)-AX;
			else
				DST = (u32)AX;
			break;
		}
		CONT;
	ALU64_MOD_K:
		switch (OFF) {
		case 0:
			div64_u64_rem(DST, IMM, &AX);
			DST = AX;
			break;
		case 1:
			AX = div64_s64(DST, IMM);
			DST = DST - AX * IMM;
			break;
		}
		CONT;
	ALU_MOD_K:
		switch (OFF) {
		case 0:
			AX = (u32) DST;
			DST = do_div(AX, (u32) IMM);
			break;
		case 1:
			AX = abs((s32)DST);
			AX = do_div(AX, abs((s32)IMM));
			if ((s32)DST < 0)
				DST = (u32)-AX;
			else
				DST = (u32)AX;
			break;
		}
		CONT;
	ALU64_DIV_X:
		switch (OFF) {
		case 0:
			DST = div64_u64(DST, SRC);
			break;
		case 1:
			DST = div64_s64(DST, SRC);
			break;
		}
		CONT;
	ALU_DIV_X:
		switch (OFF) {
		case 0:
			AX = (u32) DST;
			do_div(AX, (u32) SRC);
			DST = (u32) AX;
			break;
		case 1:
			AX = abs((s32)DST);
			do_div(AX, abs((s32)SRC));
			if (((s32)DST < 0) == ((s32)SRC < 0))
				DST = (u32)AX;
			else
				DST = (u32)-AX;
			break;
		}
		CONT;
	ALU64_DIV_K:
		switch (OFF) {
		case 0:
			DST = div64_u64(DST, IMM);
			break;
		case 1:
			DST = div64_s64(DST, IMM);
			break;
		}
		CONT;
	ALU_DIV_K:
		switch (OFF) {
		case 0:
			AX = (u32) DST;
			do_div(AX, (u32) IMM);
			DST = (u32) AX;
			break;
		case 1:
			AX = abs((s32)DST);
			do_div(AX, abs((s32)IMM));
			if (((s32)DST < 0) == ((s32)IMM < 0))
				DST = (u32)AX;
			else
				DST = (u32)-AX;
			break;
		}
		CONT;
	ALU_END_TO_BE:
		switch (IMM) {
		case 16:
			DST = (__force u16) cpu_to_be16(DST);
			break;
		case 32:
			DST = (__force u32) cpu_to_be32(DST);
			break;
		case 64:
			DST = (__force u64) cpu_to_be64(DST);
			break;
		}
		CONT;
	ALU_END_TO_LE:
		switch (IMM) {
		case 16:
			DST = (__force u16) cpu_to_le16(DST);
			break;
		case 32:
			DST = (__force u32) cpu_to_le32(DST);
			break;
		case 64:
			DST = (__force u64) cpu_to_le64(DST);
			break;
		}
		CONT;
	ALU64_END_TO_LE:
		switch (IMM) {
		case 16:
			DST = (__force u16) __swab16(DST);
			break;
		case 32:
			DST = (__force u32) __swab32(DST);
			break;
		case 64:
			DST = (__force u64) __swab64(DST);
			break;
		}
		CONT;

	/* CALL */
	JMP_CALL:
		/* Function call scratches BPF_R1-BPF_R5 registers,
		 * preserves BPF_R6-BPF_R9, and stores return value
		 * into BPF_R0.
		 */
		BPF_R0 = (__bpf_call_base + insn->imm)(BPF_R1, BPF_R2, BPF_R3,
						       BPF_R4, BPF_R5);
		CONT;

	JMP_CALL_ARGS:
		BPF_R0 = (__bpf_call_base_args + insn->imm)(BPF_R1, BPF_R2,
							    BPF_R3, BPF_R4,
							    BPF_R5,
							    insn + insn->off + 1);
		CONT;

	JMP_TAIL_CALL: {
		struct bpf_map *map = (struct bpf_map *) (unsigned long) BPF_R2;
		struct bpf_array *array = container_of(map, struct bpf_array, map);
		struct bpf_prog *prog;
		u32 index = BPF_R3;

		if (unlikely(index >= array->map.max_entries))
			goto out;

		if (unlikely(tail_call_cnt >= MAX_TAIL_CALL_CNT))
			goto out;

		tail_call_cnt++;

		prog = READ_ONCE(array->ptrs[index]);
		if (!prog)
			goto out;

		/* ARG1 at this point is guaranteed to point to CTX from
		 * the verifier side due to the fact that the tail call is
		 * handled like a helper, that is, bpf_tail_call_proto,
		 * where arg1_type is ARG_PTR_TO_CTX.
		 */
		insn = prog->insnsi;
		goto select_insn;
out:
		CONT;
	}
	JMP_JA:
		insn += insn->off;
		CONT;
	JMP32_JA:
		insn += insn->imm;
		CONT;
	JMP_EXIT:
		return BPF_R0;
	/* JMP */
#define COND_JMP(SIGN, OPCODE, CMP_OP)				\
	JMP_##OPCODE##_X:					\
		if ((SIGN##64) DST CMP_OP (SIGN##64) SRC) {	\
			insn += insn->off;			\
			CONT_JMP;				\
		}						\
		CONT;						\
	JMP32_##OPCODE##_X:					\
		if ((SIGN##32) DST CMP_OP (SIGN##32) SRC) {	\
			insn += insn->off;			\
			CONT_JMP;				\
		}						\
		CONT;						\
	JMP_##OPCODE##_K:					\
		if ((SIGN##64) DST CMP_OP (SIGN##64) IMM) {	\
			insn += insn->off;			\
			CONT_JMP;				\
		}						\
		CONT;						\
	JMP32_##OPCODE##_K:					\
		if ((SIGN##32) DST CMP_OP (SIGN##32) IMM) {	\
			insn += insn->off;			\
			CONT_JMP;				\
		}						\
		CONT;
	COND_JMP(u, JEQ, ==)
	COND_JMP(u, JNE, !=)
	COND_JMP(u, JGT, >)
	COND_JMP(u, JLT, <)
	COND_JMP(u, JGE, >=)
	COND_JMP(u, JLE, <=)
	COND_JMP(u, JSET, &)
	COND_JMP(s, JSGT, >)
	COND_JMP(s, JSLT, <)
	COND_JMP(s, JSGE, >=)
	COND_JMP(s, JSLE, <=)
#undef COND_JMP
	/* ST, STX and LDX*/
	ST_NOSPEC:
		/* Speculation barrier for mitigating Speculative Store Bypass.
		 * In case of arm64, we rely on the firmware mitigation as
		 * controlled via the ssbd kernel parameter. Whenever the
		 * mitigation is enabled, it works for all of the kernel code
		 * with no need to provide any additional instructions here.
		 * In case of x86, we use 'lfence' insn for mitigation. We
		 * reuse preexisting logic from Spectre v1 mitigation that
		 * happens to produce the required code on x86 for v4 as well.
		 */
		barrier_nospec();
		CONT;
#define LDST(SIZEOP, SIZE)						\
	STX_MEM_##SIZEOP:						\
		*(SIZE *)(unsigned long) (DST + insn->off) = SRC;	\
		CONT;							\
	ST_MEM_##SIZEOP:						\
		*(SIZE *)(unsigned long) (DST + insn->off) = IMM;	\
		CONT;							\
	LDX_MEM_##SIZEOP:						\
		DST = *(SIZE *)(unsigned long) (SRC + insn->off);	\
		CONT;							\
	LDX_PROBE_MEM_##SIZEOP:						\
		bpf_probe_read_kernel_common(&DST, sizeof(SIZE),	\
			      (const void *)(long) (SRC + insn->off));	\
		DST = *((SIZE *)&DST);					\
		CONT;

	LDST(B,   u8)
	LDST(H,  u16)
	LDST(W,  u32)
	LDST(DW, u64)
#undef LDST

#define LDSX(SIZEOP, SIZE)						\
	LDX_MEMSX_##SIZEOP:						\
		DST = *(SIZE *)(unsigned long) (SRC + insn->off);	\
		CONT;							\
	LDX_PROBE_MEMSX_##SIZEOP:					\
		bpf_probe_read_kernel_common(&DST, sizeof(SIZE),		\
				      (const void *)(long) (SRC + insn->off));	\
		DST = *((SIZE *)&DST);					\
		CONT;

	LDSX(B,   s8)
	LDSX(H,  s16)
	LDSX(W,  s32)
#undef LDSX

#define ATOMIC_ALU_OP(BOP, KOP)						\
		case BOP:						\
			if (BPF_SIZE(insn->code) == BPF_W)		\
				atomic_##KOP((u32) SRC, (atomic_t *)(unsigned long) \
					     (DST + insn->off));	\
			else						\
				atomic64_##KOP((u64) SRC, (atomic64_t *)(unsigned long) \
					       (DST + insn->off));	\
			break;						\
		case BOP | BPF_FETCH:					\
			if (BPF_SIZE(insn->code) == BPF_W)		\
				SRC = (u32) atomic_fetch_##KOP(		\
					(u32) SRC,			\
					(atomic_t *)(unsigned long) (DST + insn->off)); \
			else						\
				SRC = (u64) atomic64_fetch_##KOP(	\
					(u64) SRC,			\
					(atomic64_t *)(unsigned long) (DST + insn->off)); \
			break;

	STX_ATOMIC_DW:
	STX_ATOMIC_W:
		switch (IMM) {
		ATOMIC_ALU_OP(BPF_ADD, add)
		ATOMIC_ALU_OP(BPF_AND, and)
		ATOMIC_ALU_OP(BPF_OR, or)
		ATOMIC_ALU_OP(BPF_XOR, xor)
#undef ATOMIC_ALU_OP

		case BPF_XCHG:
			if (BPF_SIZE(insn->code) == BPF_W)
				SRC = (u32) atomic_xchg(
					(atomic_t *)(unsigned long) (DST + insn->off),
					(u32) SRC);
			else
				SRC = (u64) atomic64_xchg(
					(atomic64_t *)(unsigned long) (DST + insn->off),
					(u64) SRC);
			break;
		case BPF_CMPXCHG:
			if (BPF_SIZE(insn->code) == BPF_W)
				BPF_R0 = (u32) atomic_cmpxchg(
					(atomic_t *)(unsigned long) (DST + insn->off),
					(u32) BPF_R0, (u32) SRC);
			else
				BPF_R0 = (u64) atomic64_cmpxchg(
					(atomic64_t *)(unsigned long) (DST + insn->off),
					(u64) BPF_R0, (u64) SRC);
			break;

		default:
			goto default_label;
		}
		CONT;

	default_label:
		/* If we ever reach this, we have a bug somewhere. Die hard here
		 * instead of just returning 0; we could be somewhere in a subprog,
		 * so execution could continue otherwise which we do /not/ want.
		 *
		 * Note, verifier whitelists all opcodes in bpf_opcode_in_insntable().
		 */
		pr_warn("BPF interpreter: unknown opcode %02x (imm: 0x%x)\n",
			insn->code, insn->imm);
		BUG_ON(1);
		return 0;
}

#define PROG_NAME(stack_size) __bpf_prog_run##stack_size
#define DEFINE_BPF_PROG_RUN(stack_size) \
static unsigned int PROG_NAME(stack_size)(const void *ctx, const struct bpf_insn *insn) \
{ \
	u64 stack[stack_size / sizeof(u64)]; \
	u64 regs[MAX_BPF_EXT_REG] = {}; \
\
	kmsan_unpoison_memory(stack, sizeof(stack)); \
	FP = (u64) (unsigned long) &stack[ARRAY_SIZE(stack)]; \
	ARG1 = (u64) (unsigned long) ctx; \
	return ___bpf_prog_run(regs, insn); \
}

#define PROG_NAME_ARGS(stack_size) __bpf_prog_run_args##stack_size
#define DEFINE_BPF_PROG_RUN_ARGS(stack_size) \
static u64 PROG_NAME_ARGS(stack_size)(u64 r1, u64 r2, u64 r3, u64 r4, u64 r5, \
				      const struct bpf_insn *insn) \
{ \
	u64 stack[stack_size / sizeof(u64)]; \
	u64 regs[MAX_BPF_EXT_REG]; \
\
	kmsan_unpoison_memory(stack, sizeof(stack)); \
	FP = (u64) (unsigned long) &stack[ARRAY_SIZE(stack)]; \
	BPF_R1 = r1; \
	BPF_R2 = r2; \
	BPF_R3 = r3; \
	BPF_R4 = r4; \
	BPF_R5 = r5; \
	return ___bpf_prog_run(regs, insn); \
}

#define EVAL1(FN, X) FN(X)
#define EVAL2(FN, X, Y...) FN(X) EVAL1(FN, Y)
#define EVAL3(FN, X, Y...) FN(X) EVAL2(FN, Y)
#define EVAL4(FN, X, Y...) FN(X) EVAL3(FN, Y)
#define EVAL5(FN, X, Y...) FN(X) EVAL4(FN, Y)
#define EVAL6(FN, X, Y...) FN(X) EVAL5(FN, Y)

EVAL6(DEFINE_BPF_PROG_RUN, 32, 64, 96, 128, 160, 192);
EVAL6(DEFINE_BPF_PROG_RUN, 224, 256, 288, 320, 352, 384);
EVAL4(DEFINE_BPF_PROG_RUN, 416, 448, 480, 512);

EVAL6(DEFINE_BPF_PROG_RUN_ARGS, 32, 64, 96, 128, 160, 192);
EVAL6(DEFINE_BPF_PROG_RUN_ARGS, 224, 256, 288, 320, 352, 384);
EVAL4(DEFINE_BPF_PROG_RUN_ARGS, 416, 448, 480, 512);

#define PROG_NAME_LIST(stack_size) PROG_NAME(stack_size),

static unsigned int (*interpreters[])(const void *ctx,
				      const struct bpf_insn *insn) = {
EVAL6(PROG_NAME_LIST, 32, 64, 96, 128, 160, 192)
EVAL6(PROG_NAME_LIST, 224, 256, 288, 320, 352, 384)
EVAL4(PROG_NAME_LIST, 416, 448, 480, 512)
};
#undef PROG_NAME_LIST
#define PROG_NAME_LIST(stack_size) PROG_NAME_ARGS(stack_size),
static __maybe_unused
u64 (*interpreters_args[])(u64 r1, u64 r2, u64 r3, u64 r4, u64 r5,
			   const struct bpf_insn *insn) = {
EVAL6(PROG_NAME_LIST, 32, 64, 96, 128, 160, 192)
EVAL6(PROG_NAME_LIST, 224, 256, 288, 320, 352, 384)
EVAL4(PROG_NAME_LIST, 416, 448, 480, 512)
};
#undef PROG_NAME_LIST

#ifdef CONFIG_BPF_SYSCALL
void bpf_patch_call_args(struct bpf_insn *insn, u32 stack_depth)
{
	stack_depth = max_t(u32, stack_depth, 1);
	insn->off = (s16) insn->imm;
	insn->imm = interpreters_args[(round_up(stack_depth, 32) / 32) - 1] -
		__bpf_call_base_args;
	insn->code = BPF_JMP | BPF_CALL_ARGS;
}
#endif
#else
static unsigned int __bpf_prog_ret0_warn(const void *ctx,
					 const struct bpf_insn *insn)
{
	/* If this handler ever gets executed, then BPF_JIT_ALWAYS_ON
	 * is not working properly, so warn about it!
	 */
	WARN_ON_ONCE(1);
	return 0;
}
#endif

bool bpf_prog_map_compatible(struct bpf_map *map,
			     const struct bpf_prog *fp)
{
	enum bpf_prog_type prog_type = resolve_prog_type(fp);
	bool ret;

	if (fp->kprobe_override)
		return false;

	/* XDP programs inserted into maps are not guaranteed to run on
	 * a particular netdev (and can run outside driver context entirely
	 * in the case of devmap and cpumap). Until device checks
	 * are implemented, prohibit adding dev-bound programs to program maps.
	 */
	if (bpf_prog_is_dev_bound(fp->aux))
		return false;

	spin_lock(&map->owner.lock);
	if (!map->owner.type) {
		/* There's no owner yet where we could check for
		 * compatibility.
		 */
		map->owner.type  = prog_type;
		map->owner.jited = fp->jited;
		map->owner.xdp_has_frags = fp->aux->xdp_has_frags;
		ret = true;
	} else {
		ret = map->owner.type  == prog_type &&
		      map->owner.jited == fp->jited &&
		      map->owner.xdp_has_frags == fp->aux->xdp_has_frags;
	}
	spin_unlock(&map->owner.lock);

	return ret;
}

static int bpf_check_tail_call(const struct bpf_prog *fp)
{
	struct bpf_prog_aux *aux = fp->aux;
	int i, ret = 0;

	mutex_lock(&aux->used_maps_mutex);
	for (i = 0; i < aux->used_map_cnt; i++) {
		struct bpf_map *map = aux->used_maps[i];

		if (!map_type_contains_progs(map))
			continue;

		if (!bpf_prog_map_compatible(map, fp)) {
			ret = -EINVAL;
			goto out;
		}
	}

out:
	mutex_unlock(&aux->used_maps_mutex);
	return ret;
}

static void bpf_prog_select_func(struct bpf_prog *fp)
{
#ifndef CONFIG_BPF_JIT_ALWAYS_ON
	u32 stack_depth = max_t(u32, fp->aux->stack_depth, 1);

	fp->bpf_func = interpreters[(round_up(stack_depth, 32) / 32) - 1];
#else
	fp->bpf_func = __bpf_prog_ret0_warn;
#endif
}

/**
 *	bpf_prog_select_runtime - select exec runtime for BPF program
 *	@fp: bpf_prog populated with BPF program
 *	@err: pointer to error variable
 *
 * Try to JIT eBPF program, if JIT is not available, use interpreter.
 * The BPF program will be executed via bpf_prog_run() function.
 *
 * Return: the &fp argument along with &err set to 0 for success or
 * a negative errno code on failure
 */
struct bpf_prog *bpf_prog_select_runtime(struct bpf_prog *fp, int *err)
{
	/* In case of BPF to BPF calls, verifier did all the prep
	 * work with regards to JITing, etc.
	 */
	bool jit_needed = false;

	if (fp->bpf_func)
		goto finalize;

	if (IS_ENABLED(CONFIG_BPF_JIT_ALWAYS_ON) ||
	    bpf_prog_has_kfunc_call(fp))
		jit_needed = true;

	bpf_prog_select_func(fp);

	/* eBPF JITs can rewrite the program in case constant
	 * blinding is active. However, in case of error during
	 * blinding, bpf_int_jit_compile() must always return a
	 * valid program, which in this case would simply not
	 * be JITed, but falls back to the interpreter.
	 */
	if (!bpf_prog_is_offloaded(fp->aux)) {
		*err = bpf_prog_alloc_jited_linfo(fp);
		if (*err)
			return fp;

		fp = bpf_int_jit_compile(fp);
		bpf_prog_jit_attempt_done(fp);
		if (!fp->jited && jit_needed) {
			*err = -ENOTSUPP;
			return fp;
		}
	} else {
		*err = bpf_prog_offload_compile(fp);
		if (*err)
			return fp;
	}

finalize:
	*err = bpf_prog_lock_ro(fp);
	if (*err)
		return fp;

	/* The tail call compatibility check can only be done at
	 * this late stage as we need to determine, if we deal
	 * with JITed or non JITed program concatenations and not
	 * all eBPF JITs might immediately support all features.
	 */
	*err = bpf_check_tail_call(fp);

	return fp;
}
EXPORT_SYMBOL_GPL(bpf_prog_select_runtime);

static unsigned int __bpf_prog_ret1(const void *ctx,
				    const struct bpf_insn *insn)
{
	return 1;
}

static struct bpf_prog_dummy {
	struct bpf_prog prog;
} dummy_bpf_prog = {
	.prog = {
		.bpf_func = __bpf_prog_ret1,
	},
};

struct bpf_empty_prog_array bpf_empty_prog_array = {
	.null_prog = NULL,
};
EXPORT_SYMBOL(bpf_empty_prog_array);

struct bpf_prog_array *bpf_prog_array_alloc(u32 prog_cnt, gfp_t flags)
{
	struct bpf_prog_array *p;

	if (prog_cnt)
		p = kzalloc(struct_size(p, items, prog_cnt + 1), flags);
	else
		p = &bpf_empty_prog_array.hdr;

	return p;
}

void bpf_prog_array_free(struct bpf_prog_array *progs)
{
	if (!progs || progs == &bpf_empty_prog_array.hdr)
		return;
	kfree_rcu(progs, rcu);
}

static void __bpf_prog_array_free_sleepable_cb(struct rcu_head *rcu)
{
	struct bpf_prog_array *progs;

	/* If RCU Tasks Trace grace period implies RCU grace period, there is
	 * no need to call kfree_rcu(), just call kfree() directly.
	 */
	progs = container_of(rcu, struct bpf_prog_array, rcu);
	if (rcu_trace_implies_rcu_gp())
		kfree(progs);
	else
		kfree_rcu(progs, rcu);
}

void bpf_prog_array_free_sleepable(struct bpf_prog_array *progs)
{
	if (!progs || progs == &bpf_empty_prog_array.hdr)
		return;
	call_rcu_tasks_trace(&progs->rcu, __bpf_prog_array_free_sleepable_cb);
}

int bpf_prog_array_length(struct bpf_prog_array *array)
{
	struct bpf_prog_array_item *item;
	u32 cnt = 0;

	for (item = array->items; item->prog; item++)
		if (item->prog != &dummy_bpf_prog.prog)
			cnt++;
	return cnt;
}

bool bpf_prog_array_is_empty(struct bpf_prog_array *array)
{
	struct bpf_prog_array_item *item;

	for (item = array->items; item->prog; item++)
		if (item->prog != &dummy_bpf_prog.prog)
			return false;
	return true;
}

static bool bpf_prog_array_copy_core(struct bpf_prog_array *array,
				     u32 *prog_ids,
				     u32 request_cnt)
{
	struct bpf_prog_array_item *item;
	int i = 0;

	for (item = array->items; item->prog; item++) {
		if (item->prog == &dummy_bpf_prog.prog)
			continue;
		prog_ids[i] = item->prog->aux->id;
		if (++i == request_cnt) {
			item++;
			break;
		}
	}

	return !!(item->prog);
}

int bpf_prog_array_copy_to_user(struct bpf_prog_array *array,
				__u32 __user *prog_ids, u32 cnt)
{
	unsigned long err = 0;
	bool nospc;
	u32 *ids;

	/* users of this function are doing:
	 * cnt = bpf_prog_array_length();
	 * if (cnt > 0)
	 *     bpf_prog_array_copy_to_user(..., cnt);
	 * so below kcalloc doesn't need extra cnt > 0 check.
	 */
	ids = kcalloc(cnt, sizeof(u32), GFP_USER | __GFP_NOWARN);
	if (!ids)
		return -ENOMEM;
	nospc = bpf_prog_array_copy_core(array, ids, cnt);
	err = copy_to_user(prog_ids, ids, cnt * sizeof(u32));
	kfree(ids);
	if (err)
		return -EFAULT;
	if (nospc)
		return -ENOSPC;
	return 0;
}

void bpf_prog_array_delete_safe(struct bpf_prog_array *array,
				struct bpf_prog *old_prog)
{
	struct bpf_prog_array_item *item;

	for (item = array->items; item->prog; item++)
		if (item->prog == old_prog) {
			WRITE_ONCE(item->prog, &dummy_bpf_prog.prog);
			break;
		}
}

/**
 * bpf_prog_array_delete_safe_at() - Replaces the program at the given
 *                                   index into the program array with
 *                                   a dummy no-op program.
 * @array: a bpf_prog_array
 * @index: the index of the program to replace
 *
 * Skips over dummy programs, by not counting them, when calculating
 * the position of the program to replace.
 *
 * Return:
 * * 0		- Success
 * * -EINVAL	- Invalid index value. Must be a non-negative integer.
 * * -ENOENT	- Index out of range
 */
int bpf_prog_array_delete_safe_at(struct bpf_prog_array *array, int index)
{
	return bpf_prog_array_update_at(array, index, &dummy_bpf_prog.prog);
}

/**
 * bpf_prog_array_update_at() - Updates the program at the given index
 *                              into the program array.
 * @array: a bpf_prog_array
 * @index: the index of the program to update
 * @prog: the program to insert into the array
 *
 * Skips over dummy programs, by not counting them, when calculating
 * the position of the program to update.
 *
 * Return:
 * * 0		- Success
 * * -EINVAL	- Invalid index value. Must be a non-negative integer.
 * * -ENOENT	- Index out of range
 */
int bpf_prog_array_update_at(struct bpf_prog_array *array, int index,
			     struct bpf_prog *prog)
{
	struct bpf_prog_array_item *item;

	if (unlikely(index < 0))
		return -EINVAL;

	for (item = array->items; item->prog; item++) {
		if (item->prog == &dummy_bpf_prog.prog)
			continue;
		if (!index) {
			WRITE_ONCE(item->prog, prog);
			return 0;
		}
		index--;
	}
	return -ENOENT;
}

int bpf_prog_array_copy(struct bpf_prog_array *old_array,
			struct bpf_prog *exclude_prog,
			struct bpf_prog *include_prog,
			u64 bpf_cookie,
			struct bpf_prog_array **new_array)
{
	int new_prog_cnt, carry_prog_cnt = 0;
	struct bpf_prog_array_item *existing, *new;
	struct bpf_prog_array *array;
	bool found_exclude = false;

	/* Figure out how many existing progs we need to carry over to
	 * the new array.
	 */
	if (old_array) {
		existing = old_array->items;
		for (; existing->prog; existing++) {
			if (existing->prog == exclude_prog) {
				found_exclude = true;
				continue;
			}
			if (existing->prog != &dummy_bpf_prog.prog)
				carry_prog_cnt++;
			if (existing->prog == include_prog)
				return -EEXIST;
		}
	}

	if (exclude_prog && !found_exclude)
		return -ENOENT;

	/* How many progs (not NULL) will be in the new array? */
	new_prog_cnt = carry_prog_cnt;
	if (include_prog)
		new_prog_cnt += 1;

	/* Do we have any prog (not NULL) in the new array? */
	if (!new_prog_cnt) {
		*new_array = NULL;
		return 0;
	}

	/* +1 as the end of prog_array is marked with NULL */
	array = bpf_prog_array_alloc(new_prog_cnt + 1, GFP_KERNEL);
	if (!array)
		return -ENOMEM;
	new = array->items;

	/* Fill in the new prog array */
	if (carry_prog_cnt) {
		existing = old_array->items;
		for (; existing->prog; existing++) {
			if (existing->prog == exclude_prog ||
			    existing->prog == &dummy_bpf_prog.prog)
				continue;

			new->prog = existing->prog;
			new->bpf_cookie = existing->bpf_cookie;
			new++;
		}
	}
	if (include_prog) {
		new->prog = include_prog;
		new->bpf_cookie = bpf_cookie;
		new++;
	}
	new->prog = NULL;
	*new_array = array;
	return 0;
}

int bpf_prog_array_copy_info(struct bpf_prog_array *array,
			     u32 *prog_ids, u32 request_cnt,
			     u32 *prog_cnt)
{
	u32 cnt = 0;

	if (array)
		cnt = bpf_prog_array_length(array);

	*prog_cnt = cnt;

	/* return early if user requested only program count or nothing to copy */
	if (!request_cnt || !cnt)
		return 0;

	/* this function is called under trace/bpf_trace.c: bpf_event_mutex */
	return bpf_prog_array_copy_core(array, prog_ids, request_cnt) ? -ENOSPC
								     : 0;
}

void __bpf_free_used_maps(struct bpf_prog_aux *aux,
			  struct bpf_map **used_maps, u32 len)
{
	struct bpf_map *map;
	bool sleepable;
	u32 i;

	sleepable = aux->prog->sleepable;
	for (i = 0; i < len; i++) {
		map = used_maps[i];
		if (map->ops->map_poke_untrack)
			map->ops->map_poke_untrack(map, aux);
		if (sleepable)
			atomic64_dec(&map->sleepable_refcnt);
		bpf_map_put(map);
	}
}

static void bpf_free_used_maps(struct bpf_prog_aux *aux)
{
	__bpf_free_used_maps(aux, aux->used_maps, aux->used_map_cnt);
	kfree(aux->used_maps);
}

void __bpf_free_used_btfs(struct bpf_prog_aux *aux,
			  struct btf_mod_pair *used_btfs, u32 len)
{
#ifdef CONFIG_BPF_SYSCALL
	struct btf_mod_pair *btf_mod;
	u32 i;

	for (i = 0; i < len; i++) {
		btf_mod = &used_btfs[i];
		if (btf_mod->module)
			module_put(btf_mod->module);
		btf_put(btf_mod->btf);
	}
#endif
}

static void bpf_free_used_btfs(struct bpf_prog_aux *aux)
{
	__bpf_free_used_btfs(aux, aux->used_btfs, aux->used_btf_cnt);
	kfree(aux->used_btfs);
}

static void bpf_prog_free_deferred(struct work_struct *work)
{
	struct bpf_prog_aux *aux;
	int i;

	aux = container_of(work, struct bpf_prog_aux, work);
#ifdef CONFIG_BPF_SYSCALL
	bpf_free_kfunc_btf_tab(aux->kfunc_btf_tab);
#endif
#ifdef CONFIG_CGROUP_BPF
	if (aux->cgroup_atype != CGROUP_BPF_ATTACH_TYPE_INVALID)
		bpf_cgroup_atype_put(aux->cgroup_atype);
#endif
	bpf_free_used_maps(aux);
	bpf_free_used_btfs(aux);
	if (bpf_prog_is_dev_bound(aux))
		bpf_prog_dev_bound_destroy(aux->prog);
#ifdef CONFIG_PERF_EVENTS
	if (aux->prog->has_callchain_buf)
		put_callchain_buffers();
#endif
	if (aux->dst_trampoline)
		bpf_trampoline_put(aux->dst_trampoline);
	for (i = 0; i < aux->real_func_cnt; i++) {
		/* We can just unlink the subprog poke descriptor table as
		 * it was originally linked to the main program and is also
		 * released along with it.
		 */
		aux->func[i]->aux->poke_tab = NULL;
		bpf_jit_free(aux->func[i]);
	}
	if (aux->real_func_cnt) {
		kfree(aux->func);
		bpf_prog_unlock_free(aux->prog);
	} else {
		bpf_jit_free(aux->prog);
	}
}

void bpf_prog_free(struct bpf_prog *fp)
{
	struct bpf_prog_aux *aux = fp->aux;

	if (aux->dst_prog)
		bpf_prog_put(aux->dst_prog);
	bpf_token_put(aux->token);
	INIT_WORK(&aux->work, bpf_prog_free_deferred);
	schedule_work(&aux->work);
}
EXPORT_SYMBOL_GPL(bpf_prog_free);

/* RNG for unprivileged user space with separated state from prandom_u32(). */
static DEFINE_PER_CPU(struct rnd_state, bpf_user_rnd_state);

void bpf_user_rnd_init_once(void)
{
	prandom_init_once(&bpf_user_rnd_state);
}

BPF_CALL_0(bpf_user_rnd_u32)
{
	/* Should someone ever have the rather unwise idea to use some
	 * of the registers passed into this function, then note that
	 * this function is called from native eBPF and classic-to-eBPF
	 * transformations. Register assignments from both sides are
	 * different, f.e. classic always sets fn(ctx, A, X) here.
	 */
	struct rnd_state *state;
	u32 res;

	state = &get_cpu_var(bpf_user_rnd_state);
	res = prandom_u32_state(state);
	put_cpu_var(bpf_user_rnd_state);

	return res;
}

BPF_CALL_0(bpf_get_raw_cpu_id)
{
	return raw_smp_processor_id();
}

/* Weak definitions of helper functions in case we don't have bpf syscall. */
const struct bpf_func_proto bpf_map_lookup_elem_proto __weak;
const struct bpf_func_proto bpf_map_update_elem_proto __weak;
const struct bpf_func_proto bpf_map_delete_elem_proto __weak;
const struct bpf_func_proto bpf_map_push_elem_proto __weak;
const struct bpf_func_proto bpf_map_pop_elem_proto __weak;
const struct bpf_func_proto bpf_map_peek_elem_proto __weak;
const struct bpf_func_proto bpf_map_lookup_percpu_elem_proto __weak;
const struct bpf_func_proto bpf_spin_lock_proto __weak;
const struct bpf_func_proto bpf_spin_unlock_proto __weak;
const struct bpf_func_proto bpf_jiffies64_proto __weak;

const struct bpf_func_proto bpf_get_prandom_u32_proto __weak;
const struct bpf_func_proto bpf_get_smp_processor_id_proto __weak;
const struct bpf_func_proto bpf_get_numa_node_id_proto __weak;
const struct bpf_func_proto bpf_ktime_get_ns_proto __weak;
const struct bpf_func_proto bpf_ktime_get_boot_ns_proto __weak;
const struct bpf_func_proto bpf_ktime_get_coarse_ns_proto __weak;
const struct bpf_func_proto bpf_ktime_get_tai_ns_proto __weak;

const struct bpf_func_proto bpf_get_current_pid_tgid_proto __weak;
const struct bpf_func_proto bpf_get_current_uid_gid_proto __weak;
const struct bpf_func_proto bpf_get_current_comm_proto __weak;
const struct bpf_func_proto bpf_get_current_cgroup_id_proto __weak;
const struct bpf_func_proto bpf_get_current_ancestor_cgroup_id_proto __weak;
const struct bpf_func_proto bpf_get_local_storage_proto __weak;
const struct bpf_func_proto bpf_get_ns_current_pid_tgid_proto __weak;
const struct bpf_func_proto bpf_snprintf_btf_proto __weak;
const struct bpf_func_proto bpf_seq_printf_btf_proto __weak;
const struct bpf_func_proto bpf_set_retval_proto __weak;
const struct bpf_func_proto bpf_get_retval_proto __weak;

const struct bpf_func_proto * __weak bpf_get_trace_printk_proto(void)
{
	return NULL;
}

const struct bpf_func_proto * __weak bpf_get_trace_vprintk_proto(void)
{
	return NULL;
}

u64 __weak
bpf_event_output(struct bpf_map *map, u64 flags, void *meta, u64 meta_size,
		 void *ctx, u64 ctx_size, bpf_ctx_copy_t ctx_copy)
{
	return -ENOTSUPP;
}
EXPORT_SYMBOL_GPL(bpf_event_output);

/* Always built-in helper functions. */
const struct bpf_func_proto bpf_tail_call_proto = {
	.func		= NULL,
	.gpl_only	= false,
	.ret_type	= RET_VOID,
	.arg1_type	= ARG_PTR_TO_CTX,
	.arg2_type	= ARG_CONST_MAP_PTR,
	.arg3_type	= ARG_ANYTHING,
};

/* Stub for JITs that only support cBPF. eBPF programs are interpreted.
 * It is encouraged to implement bpf_int_jit_compile() instead, so that
 * eBPF and implicitly also cBPF can get JITed!
 */
struct bpf_prog * __weak bpf_int_jit_compile(struct bpf_prog *prog)
{
	return prog;
}

/* Stub for JITs that support eBPF. All cBPF code gets transformed into
 * eBPF by the kernel and is later compiled by bpf_int_jit_compile().
 */
void __weak bpf_jit_compile(struct bpf_prog *prog)
{
}

bool __weak bpf_helper_changes_pkt_data(void *func)
{
	return false;
}

/* Return TRUE if the JIT backend wants verifier to enable sub-register usage
 * analysis code and wants explicit zero extension inserted by verifier.
 * Otherwise, return FALSE.
 *
 * The verifier inserts an explicit zero extension after BPF_CMPXCHGs even if
 * you don't override this. JITs that don't want these extra insns can detect
 * them using insn_is_zext.
 */
bool __weak bpf_jit_needs_zext(void)
{
	return false;
}

/* Return true if the JIT inlines the call to the helper corresponding to
 * the imm.
 *
 * The verifier will not patch the insn->imm for the call to the helper if
 * this returns true.
 */
bool __weak bpf_jit_inlines_helper_call(s32 imm)
{
	return false;
}

/* Return TRUE if the JIT backend supports mixing bpf2bpf and tailcalls. */
bool __weak bpf_jit_supports_subprog_tailcalls(void)
{
	return false;
}

bool __weak bpf_jit_supports_percpu_insn(void)
{
	return false;
}

bool __weak bpf_jit_supports_kfunc_call(void)
{
	return false;
}

bool __weak bpf_jit_supports_far_kfunc_call(void)
{
	return false;
}

bool __weak bpf_jit_supports_arena(void)
{
	return false;
}

<<<<<<< HEAD
=======
bool __weak bpf_jit_supports_insn(struct bpf_insn *insn, bool in_arena)
{
	return false;
}

>>>>>>> 0c383648
u64 __weak bpf_arch_uaddress_limit(void)
{
#if defined(CONFIG_64BIT) && defined(CONFIG_ARCH_HAS_NON_OVERLAPPING_ADDRESS_SPACE)
	return TASK_SIZE;
#else
	return 0;
#endif
}

/* Return TRUE if the JIT backend satisfies the following two conditions:
 * 1) JIT backend supports atomic_xchg() on pointer-sized words.
 * 2) Under the specific arch, the implementation of xchg() is the same
 *    as atomic_xchg() on pointer-sized words.
 */
bool __weak bpf_jit_supports_ptr_xchg(void)
{
	return false;
}

/* To execute LD_ABS/LD_IND instructions __bpf_prog_run() may call
 * skb_copy_bits(), so provide a weak definition of it for NET-less config.
 */
int __weak skb_copy_bits(const struct sk_buff *skb, int offset, void *to,
			 int len)
{
	return -EFAULT;
}

int __weak bpf_arch_text_poke(void *ip, enum bpf_text_poke_type t,
			      void *addr1, void *addr2)
{
	return -ENOTSUPP;
}

void * __weak bpf_arch_text_copy(void *dst, void *src, size_t len)
{
	return ERR_PTR(-ENOTSUPP);
}

int __weak bpf_arch_text_invalidate(void *dst, size_t len)
{
	return -ENOTSUPP;
}

bool __weak bpf_jit_supports_exceptions(void)
{
	return false;
}

void __weak arch_bpf_stack_walk(bool (*consume_fn)(void *cookie, u64 ip, u64 sp, u64 bp), void *cookie)
{
}

/* for configs without MMU or 32-bit */
__weak const struct bpf_map_ops arena_map_ops;
__weak u64 bpf_arena_get_user_vm_start(struct bpf_arena *arena)
{
	return 0;
}
__weak u64 bpf_arena_get_kern_vm_start(struct bpf_arena *arena)
{
	return 0;
}

#ifdef CONFIG_BPF_SYSCALL
static int __init bpf_global_ma_init(void)
{
	int ret;

	ret = bpf_mem_alloc_init(&bpf_global_ma, 0, false);
	bpf_global_ma_set = !ret;
	return ret;
}
late_initcall(bpf_global_ma_init);
#endif

DEFINE_STATIC_KEY_FALSE(bpf_stats_enabled_key);
EXPORT_SYMBOL(bpf_stats_enabled_key);

/* All definitions of tracepoints related to BPF. */
#define CREATE_TRACE_POINTS
#include <linux/bpf_trace.h>

EXPORT_TRACEPOINT_SYMBOL_GPL(xdp_exception);
EXPORT_TRACEPOINT_SYMBOL_GPL(xdp_bulk_tx);<|MERGE_RESOLUTION|>--- conflicted
+++ resolved
@@ -915,15 +915,8 @@
 	if (!pack)
 		return NULL;
 	pack->ptr = bpf_jit_alloc_exec(BPF_PROG_PACK_SIZE);
-<<<<<<< HEAD
-	if (!pack->ptr) {
-		kfree(pack);
-		return NULL;
-	}
-=======
 	if (!pack->ptr)
 		goto out;
->>>>>>> 0c383648
 	bpf_fill_ill_insns(pack->ptr, BPF_PROG_PACK_SIZE);
 	bitmap_zero(pack->bitmap, BPF_PROG_PACK_SIZE / BPF_PROG_CHUNK_SIZE);
 
@@ -2984,14 +2977,11 @@
 	return false;
 }
 
-<<<<<<< HEAD
-=======
 bool __weak bpf_jit_supports_insn(struct bpf_insn *insn, bool in_arena)
 {
 	return false;
 }
 
->>>>>>> 0c383648
 u64 __weak bpf_arch_uaddress_limit(void)
 {
 #if defined(CONFIG_64BIT) && defined(CONFIG_ARCH_HAS_NON_OVERLAPPING_ADDRESS_SPACE)
