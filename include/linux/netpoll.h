--- conflicted
+++ resolved
@@ -45,11 +45,7 @@
 void netpoll_send_udp(struct netpoll *np, const char *msg, int len);
 void netpoll_print_options(struct netpoll *np);
 int netpoll_parse_options(struct netpoll *np, char *opt);
-<<<<<<< HEAD
-int __netpoll_setup(struct netpoll *np, struct net_device *ndev);
-=======
 int __netpoll_setup(struct netpoll *np, struct net_device *ndev, gfp_t gfp);
->>>>>>> 9450d57e
 int netpoll_setup(struct netpoll *np);
 int netpoll_trap(void);
 void netpoll_set_trap(int trap);
