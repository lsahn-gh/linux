/* SPDX-License-Identifier: GPL-2.0 */

/*
 * SCHED_DEADLINE tasks has negative priorities, reflecting
 * the fact that any of them has higher prio than RT and
 * NORMAL/BATCH tasks.
 */

#define MAX_DL_PRIO		0

/*
 * IAMROOT, 2023.02.27:
 * @return 1 : dl prio
 * @prio가 dl인지 판단한다. dl 의 경우 prio = -1 이다.
 */
static inline int dl_prio(int prio)
{
	if (unlikely(prio < MAX_DL_PRIO))
		return 1;
	return 0;
}

/*
 * IAMROOT, 2023.02.25:
<<<<<<< HEAD
 * @return 1 : dl task
=======
 * @return 1 : is dl task.
 *         0 : dl task아님.
>>>>>>> aedaf3bf
 * - dl 의 경우 prio = -1
 */
static inline int dl_task(struct task_struct *p)
{
	return dl_prio(p->prio);
}

/*
 * IAMROOT, 2023.03.04:
 * @return true  ------+------+---->
 *                     a      b
 * @return false 그외
 */
static inline bool dl_time_before(u64 a, u64 b)
{
	return (s64)(a - b) < 0;
}

#ifdef CONFIG_SMP

struct root_domain;
extern void dl_add_task_root_domain(struct task_struct *p);
extern void dl_clear_root_domain(struct root_domain *rd);

#endif /* CONFIG_SMP */<|MERGE_RESOLUTION|>--- conflicted
+++ resolved
@@ -22,12 +22,8 @@
 
 /*
  * IAMROOT, 2023.02.25:
-<<<<<<< HEAD
- * @return 1 : dl task
-=======
  * @return 1 : is dl task.
  *         0 : dl task아님.
->>>>>>> aedaf3bf
  * - dl 의 경우 prio = -1
  */
 static inline int dl_task(struct task_struct *p)
