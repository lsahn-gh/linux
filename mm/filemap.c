--- conflicted
+++ resolved
@@ -135,15 +135,7 @@
 		} else {
 			/* DAX can replace empty locked entry with a hole */
 			WARN_ON_ONCE(p !=
-<<<<<<< HEAD
-				(void *)(RADIX_TREE_EXCEPTIONAL_ENTRY |
-					 RADIX_DAX_ENTRY_LOCK));
-=======
 				dax_radix_locked_entry(0, RADIX_DAX_EMPTY));
-			/* DAX accounts exceptional entries as normal pages */
-			if (node)
-				workingset_node_pages_dec(node);
->>>>>>> a551d7c8
 			/* Wakeup waiters for exceptional entry lock */
 			dax_wake_mapping_entry_waiter(mapping, page->index, p,
 						      false);
