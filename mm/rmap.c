/*
 * mm/rmap.c - physical to virtual reverse mappings
 *
 * Copyright 2001, Rik van Riel <riel@conectiva.com.br>
 * Released under the General Public License (GPL).
 *
 * Simple, low overhead reverse mapping scheme.
 * Please try to keep this thing as modular as possible.
 *
 * Provides methods for unmapping each kind of mapped page:
 * the anon methods track anonymous pages, and
 * the file methods track pages belonging to an inode.
 *
 * Original design by Rik van Riel <riel@conectiva.com.br> 2001
 * File methods by Dave McCracken <dmccr@us.ibm.com> 2003, 2004
 * Anonymous methods by Andrea Arcangeli <andrea@suse.de> 2004
 * Contributions by Hugh Dickins 2003, 2004
 */

/*
 * Lock ordering in mm:
 *
 * inode->i_rwsem	(while writing or truncating, not reading or faulting)
 *   mm->mmap_lock
 *     mapping->invalidate_lock (in filemap_fault)
 *       page->flags PG_locked (lock_page)   * (see hugetlbfs below)
 *         hugetlbfs_i_mmap_rwsem_key (in huge_pmd_share)
 *           mapping->i_mmap_rwsem
 *             hugetlb_fault_mutex (hugetlbfs specific page fault mutex)
 *             anon_vma->rwsem
 *               mm->page_table_lock or pte_lock
 *                 swap_lock (in swap_duplicate, swap_info_get)
 *                   mmlist_lock (in mmput, drain_mmlist and others)
 *                   mapping->private_lock (in __set_page_dirty_buffers)
 *                     lock_page_memcg move_lock (in __set_page_dirty_buffers)
 *                       i_pages lock (widely used)
 *                         lruvec->lru_lock (in lock_page_lruvec_irq)
 *                   inode->i_lock (in set_page_dirty's __mark_inode_dirty)
 *                   bdi.wb->list_lock (in set_page_dirty's __mark_inode_dirty)
 *                     sb_lock (within inode_lock in fs/fs-writeback.c)
 *                     i_pages lock (widely used, in set_page_dirty,
 *                               in arch-dependent flush_dcache_mmap_lock,
 *                               within bdi.wb->list_lock in __sync_single_inode)
 *
 * anon_vma->rwsem,mapping->i_mmap_rwsem   (memory_failure, collect_procs_anon)
 *   ->tasklist_lock
 *     pte map lock
 *
 * * hugetlbfs PageHuge() pages take locks in this order:
 *         mapping->i_mmap_rwsem
 *           hugetlb_fault_mutex (hugetlbfs specific page fault mutex)
 *             page->flags PG_locked (lock_page)
 */

#include <linux/mm.h>
#include <linux/sched/mm.h>
#include <linux/sched/task.h>
#include <linux/pagemap.h>
#include <linux/swap.h>
#include <linux/swapops.h>
#include <linux/slab.h>
#include <linux/init.h>
#include <linux/ksm.h>
#include <linux/rmap.h>
#include <linux/rcupdate.h>
#include <linux/export.h>
#include <linux/memcontrol.h>
#include <linux/mmu_notifier.h>
#include <linux/migrate.h>
#include <linux/hugetlb.h>
#include <linux/huge_mm.h>
#include <linux/backing-dev.h>
#include <linux/page_idle.h>
#include <linux/memremap.h>
#include <linux/userfaultfd_k.h>

#include <asm/tlbflush.h>

#include <trace/events/tlb.h>

#include "internal.h"

static struct kmem_cache *anon_vma_cachep;
static struct kmem_cache *anon_vma_chain_cachep;

/*
 * IAMROOT, 2022.06.04:
 * - av를 생성한다.
 */
static inline struct anon_vma *anon_vma_alloc(void)
{
	struct anon_vma *anon_vma;

	anon_vma = kmem_cache_alloc(anon_vma_cachep, GFP_KERNEL);
	if (anon_vma) {
		atomic_set(&anon_vma->refcount, 1);
		anon_vma->degree = 1;	/* Reference for first vma */
		anon_vma->parent = anon_vma;
		/*
		 * Initialise the anon_vma root to point to itself. If called
		 * from fork, the root will be reset to the parents anon_vma.
		 */
		anon_vma->root = anon_vma;
	}

	return anon_vma;
}

/*
 * IAMROOT, 2022.05.28:
 * - @anon_vma free.
 */
static inline void anon_vma_free(struct anon_vma *anon_vma)
{
	VM_BUG_ON(atomic_read(&anon_vma->refcount));

	/*
	 * Synchronize against page_lock_anon_vma_read() such that
	 * we can safely hold the lock without the anon_vma getting
	 * freed.
	 *
	 * Relies on the full mb implied by the atomic_dec_and_test() from
	 * put_anon_vma() against the acquire barrier implied by
	 * down_read_trylock() from page_lock_anon_vma_read(). This orders:
	 *
	 * page_lock_anon_vma_read()	VS	put_anon_vma()
	 *   down_read_trylock()		  atomic_dec_and_test()
	 *   LOCK				  MB
	 *   atomic_read()			  rwsem_is_locked()
	 *
	 * LOCK should suffice since the actual taking of the lock must
	 * happen _before_ what follows.
	 */
	might_sleep();
	if (rwsem_is_locked(&anon_vma->root->rwsem)) {
		anon_vma_lock_write(anon_vma);
		anon_vma_unlock_write(anon_vma);
	}

	kmem_cache_free(anon_vma_cachep, anon_vma);
}

/*
 * IAMROOT, 2022.06.09: 
 * - avc 할당
 */
static inline struct anon_vma_chain *anon_vma_chain_alloc(gfp_t gfp)
{
	return kmem_cache_alloc(anon_vma_chain_cachep, gfp);
}

/*
 * IAMROOT, 2022.06.09: 
 * - avc 할당 해제
 */
static void anon_vma_chain_free(struct anon_vma_chain *anon_vma_chain)
{
	kmem_cache_free(anon_vma_chain_cachep, anon_vma_chain);
}

/*
 * IAMROOT, 2022.05.28:
 * - @avc를 avc가 속한 @vma와 @anon_vma에 link한다.
 *
 *   av와 vma의 연결은 중간 연결자로 avc를 사용하는데,
 *   다음과 같이 3개의 연결 구조를 사용하여 
 *    av 관점에서 몇 개의 vma와 연결되어 있는지, 또는
 *    vma 관점에서 몇 개의 av와 연결되어 있는지를 알 수 있게 하였다.
 *
 *   1) 포인터 연결
 *    AV <------------------ AVC ------------------> VMA
 *                (*anon_vma)   (*vma)
 *      중간 연결자 avc는 단방향으로 av와 vma를 가리킨다.
 *
 *   2) RB-Tree 자료 구조 사용
 *      av와 avc와의 연결은 avc->anon_vma 포인터가 av를 가리키고, 
 *                      av->rb_root에 있는 rb-tree에 avc가 등록된다.
 *                      즉) av에 소속된 여러 개의 vma를 찾을 수 있다.
 *             AV
 *         (rb_root)
 *           /   \
 *          /     \
 *       (rb)     (rb)
 *       AVC1     AVC2
 *      (*vma)   (*vma)
 *         |        |
 *         v        v
 *        VMA1     VMA2
 *
 *   3) 양방향 리스트 자료 구조 사용
 *      vma와 avc와의 연결은 avc->vma 포인터가 vma를 가리키고,
 *                      vma->anon_vma_chain 리스트 헤드에 avc가 연결된다.
 *                      즉) vma에 연결된 여러 개의 av를 찾을 수 있다.
 *
 *                                AV1              AV2
 *                                 ^                ^
 *                                 |                |
 *                            (*anon_vma)      (*anon_vma)
 *          VMA                   AVC1             AVC2
 *    (anon_vma_chain) <----->(same_vma)<----->(same_vma)-----+
 *                ^                                           |
 *                +-------------------------------------------+
 *
 *  위의 두 자료 구조를 간단히 표현하면 다음과 같다.
 *
 *   AV <--------- AVC ----------> VMA
 *        rb-tree          list
 * 
 *  더 간단히 표현하면 다음과 같다.
 * 
 *   AV <------------------------> VMA
 *
 */
static void anon_vma_chain_link(struct vm_area_struct *vma,
				struct anon_vma_chain *avc,
				struct anon_vma *anon_vma)
{
	avc->vma = vma;
	avc->anon_vma = anon_vma;
/*
 * IAMROOT, 2022.05.28:
 * - 같은 vma를 가리키는 avc끼리는 list.
 *   1) 인접한 vma는 몇 가지 flag등이 같은 경우 av를 같이 사용할 수 있다.
 *   2) fork로 인해 vma를 상속받은 경우 부모(조부모등 그이상도) 프로세스의
 *      vma와도 연결될 수 있다.
 *
 * case 1)
 *   av <----+----- (avc1)----------> vma1
 *            \
 *             \----(avc2)----------> vma2
 *
 *   - vma1의 리스트는 avc1만 연결된다.
 *     즉 vma1은 리스트를 통해 하나의 av와 연결된 것을 알 수 있다.
 *   - vma2의 리스트는 avc2만 연결된다.
 *     즉 vma2는 리스트를 통해 하나의 av와 연결된 것을 알 수 있다.
 * 
 * case 2)
 *   av1 <---------(avc1)-----------> vma1
 *    ^                                |
 *     \                               |
 *      \----------(avc2)-----\       fork
 *                             \       |
 *                              \      v
 *   av2 <---------(avc3)-----------> vma2
 *
 *   - vma1의 리스트는 avc1만 연결된다. 
 *     즉 vma1은 리스트를 통해 av1과 연결된 것을 알 수 있다..
 *   - vma2의 리스트는 avc2와 avc3에 연결된다. 
 *     즉 vma2는 리스트를 통해 av1과 av2와 연결된 것을 알 수 있다.
 *
 */
	list_add(&avc->same_vma, &vma->anon_vma_chain);

/*
 * IAMROOT, 2022.05.28:
 * - av에 속한 avc는 rb tree로 관리한다.
 */
	anon_vma_interval_tree_insert(avc, &anon_vma->rb_root);
}

/**
 * __anon_vma_prepare - attach an anon_vma to a memory region
 * @vma: the memory region in question
 *
 * This makes sure the memory mapping described by 'vma' has
 * an 'anon_vma' attached to it, so that we can associate the
 * anonymous pages mapped into it with that anon_vma.
 *
 * The common case will be that we already have one, which
 * is handled inline by anon_vma_prepare(). But if
 * not we either need to find an adjacent mapping that we
 * can re-use the anon_vma from (very common when the only
 * reason for splitting a vma has been mprotect()), or we
 * allocate a new one.
 *
 * Anon-vma allocations are very subtle, because we may have
 * optimistically looked up an anon_vma in page_lock_anon_vma_read()
 * and that may actually touch the rwsem even in the newly
 * allocated vma (it depends on RCU to make sure that the
 * anon_vma isn't actually destroyed).
 *
 * As a result, we need to do proper anon_vma locking even
 * for the new allocation. At the same time, we do not want
 * to do any locking for the common case of already having
 * an anon_vma.
 *
 * This must be called with the mmap_lock held for reading.
 */
/*
 * IAMROOT, 2022.06.04:
 * - av를 만든다.
 *   만들어진 av와 @vma를 연결하기 위해 avc를 하나 생성해서
 *   rb tree에 넣는다.
 *   만약 merge가능한 av가 있다면 merge를 하고 그게 아니면 새로운 av를
 *   생성한다.
 */
int __anon_vma_prepare(struct vm_area_struct *vma)
{
	struct mm_struct *mm = vma->vm_mm;
	struct anon_vma *anon_vma, *allocated;
	struct anon_vma_chain *avc;

	might_sleep();

	avc = anon_vma_chain_alloc(GFP_KERNEL);
	if (!avc)
		goto out_enomem;

/*
 * IAMROOT, 2022.06.04:
 * - 인접한 vma를 위해 같이 사용할 수 있는 av가 없고,
 *   재사용할 수 있는 av도 없으면 할당을 시도한다.
 */
	anon_vma = find_mergeable_anon_vma(vma);
	allocated = NULL;
	if (!anon_vma) {
		anon_vma = anon_vma_alloc();
		if (unlikely(!anon_vma))
			goto out_enomem_free_avc;
		allocated = anon_vma;
	}

	anon_vma_lock_write(anon_vma);
	/* page_table_lock to protect against threads */
	spin_lock(&mm->page_table_lock);
/*
 * IAMROOT, 2022.06.04:
 * - @vma에 연결되있던 av가 없으면 현재 생성되었거나 reuse하는 av로 넣는다.
 */
	if (likely(!vma->anon_vma)) {
		vma->anon_vma = anon_vma;
		anon_vma_chain_link(vma, avc, anon_vma);
		/* vma reference or self-parent link for new root */
/*
 * IAMROOT, 2022.06.10:
 * - __anon_vma_prepare()를 통해서 생성되면 degree는 2부터 시작할것이다.
 *   parent를 자기자신으로 생각한다.(기본(1) + 자기자신(1))
 */
		anon_vma->degree++;
		allocated = NULL;
		avc = NULL;
	}
	spin_unlock(&mm->page_table_lock);
	anon_vma_unlock_write(anon_vma);

	if (unlikely(allocated))
		put_anon_vma(allocated);
	if (unlikely(avc))
		anon_vma_chain_free(avc);

	return 0;

 out_enomem_free_avc:
	anon_vma_chain_free(avc);
 out_enomem:
	return -ENOMEM;
}

/*
 * This is a useful helper function for locking the anon_vma root as
 * we traverse the vma->anon_vma_chain, looping over anon_vma's that
 * have the same vma.
 *
 * Such anon_vma's should have the same root, so you'd expect to see
 * just a single mutex_lock for the whole traversal.
 */
/*
 * IAMROOT, 2022.05.28:
 * - @anon_vma가 속한 vma(@root)에서 lock을 획득한다.
 */
static inline struct anon_vma *lock_anon_vma_root(struct anon_vma *root, struct anon_vma *anon_vma)
{
	struct anon_vma *new_root = anon_vma->root;
	if (new_root != root) {
		if (WARN_ON_ONCE(root))
			up_write(&root->rwsem);
		root = new_root;
		down_write(&root->rwsem);
	}
	return root;
}

static inline void unlock_anon_vma_root(struct anon_vma *root)
{
	if (root)
		up_write(&root->rwsem);
}

/*
 * Attach the anon_vmas from src to dst.
 * Returns 0 on success, -ENOMEM on failure.
 *
 * anon_vma_clone() is called by __vma_adjust(), __split_vma(), copy_vma() and
 * anon_vma_fork(). The first three want an exact copy of src, while the last
 * one, anon_vma_fork(), may try to reuse an existing anon_vma to prevent
 * endless growth of anon_vma. Since dst->anon_vma is set to NULL before call,
 * we can identify this case by checking (!dst->anon_vma && src->anon_vma).
 *
 * If (!dst->anon_vma && src->anon_vma) is true, this function tries to find
 * and reuse existing anon_vma which has no vmas and only one child anon_vma.
 * This prevents degradation of anon_vma hierarchy to endless linear chain in
 * case of constantly forking task. On the other hand, an anon_vma with more
 * than one child isn't reused even if there was no alive vma, thus rmap
 * walker has a good chance of avoiding scanning the whole hierarchy when it
 * searches where page is mapped.
 */
/*
 * IAMROOT, 2022.06.07:
 * - papago
 *   anon_vmas를 src에서 dst로 첨부합니다.
 *   성공하면 0을 반환하고 실패하면 -ENOMEM을 반환합니다.
 *
 *   anon_vma_clone()은 __vma_adjust(), __split_vma(), copy_vma() 및
 *   anon_vma_fork()에 의해 호출됩니다. 처음 세 개는 src의 정확한 사본을
 *   원하지만 마지막 것인 anon_vma_fork()는 anon_vma의 끝없는 성장을
 *   방지하기 위해 기존 anon_vma를 재사용하려고 할 수 있습니다.
 *   dst->anon_vma는 호출 전에 NULL로 설정되어 있으므로
 *   (!dst->anon_vma && src->anon_vma)를 확인하여 이 경우를 식별할 수
 *   있습니다.
 *
 *   (!dst->anon_vma && src->anon_vma)가 참이면 이 함수는 vmas가 없고 자식
 *   anon_vma가 하나만 있는 기존 anon_vma를 찾아서 재사용하려고 합니다.
 *   이는 지속적으로 분기되는 작업의 경우 anon_vma 계층이 무한 선형
 *   체인으로 저하되는 것을 방지합니다. 반면에 하나 이상의 자식이 있는
 *   anon_vma는 살아있는 vma가 없더라도 재사용되지 않으므로 rmap Walker는
 *   페이지가 매핑된 위치를 검색할 때 전체 계층을 스캔하는 것을 피할 수
 *   있는 좋은 기회가 있습니다.
 *
 * ----
 *                 __vma_adjust() __split_vma() copy_vma() anon_vma_fork()
 *  src->anon_vma   !NULL           NULL          NULL          !NULL
 *  dst->anon_vma   src->anon_vma   NULL          NULL          NULL
 *                                                               ^
 *                                        즉 !dst->anon_vma && src->anon_vma
 */
int anon_vma_clone(struct vm_area_struct *dst, struct vm_area_struct *src)
{
	struct anon_vma_chain *avc, *pavc;
	struct anon_vma *root = NULL;

/*
 * IAMROOT, 2022.05.28:
 * 
 * src => avc3 <-> avc2 <-> avc1
 */
	list_for_each_entry_reverse(pavc, &src->anon_vma_chain, same_vma) {
		struct anon_vma *anon_vma;

		avc = anon_vma_chain_alloc(GFP_NOWAIT | __GFP_NOWARN);
		if (unlikely(!avc)) {
			unlock_anon_vma_root(root);
			root = NULL;
			avc = anon_vma_chain_alloc(GFP_KERNEL);
			if (!avc)
				goto enomem_failure;
		}
		anon_vma = pavc->anon_vma;
/*
 * IAMROOT, 2022.05.28:
 * - anon_vma의 root로부터 lock을 획득하며 anon_vma의 root로 root를 갱신한다.
 */
		root = lock_anon_vma_root(root, anon_vma);
		anon_vma_chain_link(dst, avc, anon_vma);

		/*
		 * Reuse existing anon_vma if its degree lower than two,
		 * that means it has no vma and only one anon_vma child.
		 *
		 * Do not chose parent anon_vma, otherwise first child
		 * will always reuse it. Root anon_vma is never reused:
		 * it has self-parent reference and at least one child.
		 */
/*
 * IAMROOT, 2022.05.28:
 * - papgo
 *   차수가 2보다 낮으면 기존 anon_vma를 재사용합니다. 이는 vma가 없고
 *   anon_vma 자식이 하나만 있음을 의미합니다.
 *
 *   부모 anon_vma를 선택하지 마십시오. 그렇지 않으면 첫 번째 자식이 항상
 *   이를 재사용합니다. 루트 anon_vma는 재사용되지 않습니다.
 *   자체 부모 참조와 적어도 하나의 자식이 있습니다.
 *
 * - src만 anon_vma가 있는 상황에서, src가 root가 아니고 차수가 2미만이라면
 *   anon_vma를 재활용한다.
<<<<<<< HEAD
 *   즉 자기자신을 가리키는 child가 없는 anon_vma라면 1일 것이다.
 * ----
=======
 * 
 * - 아래와 같이 hierarchy하게 fork가 반복되면서 조부모 프로세스가 dead한 경우
 *   조부모의 av는 fork한 프로세스가 소유한 vma2와도 연결된 상태이다,
 *   이렇게 하나의 자식 프로세스의 vma에만 연결된 경우 이러한 av를 재활용할 수 
 *   있다. (재활용하지 않으면 fork할 때마다 연결되므로 반복되는 fork 늪에서
 *   사라지지 못하고 메모리만 낭비하게 된다)
 * 
 *    (reuse)
 *      av1   (dead grandparent vma1)
 *       \ \
 * av2<-----+----------->parent vma2
 *         \
 *          \------------>child vma3 
>>>>>>> dacc2cb8
 */
		if (!dst->anon_vma && src->anon_vma &&
		    anon_vma != src->anon_vma && anon_vma->degree < 2)
			dst->anon_vma = anon_vma;
	}
/*
 * IAMROOT, 2022.06.10:
 * - dst->anon_vma를 가리키는게 새로 생겼으므로 증가시킨다.
 *   __vma_adjust에서 불러와있을경우 이미 dst->anon_vma는 src->anon_vma로
 *   되있으므로 여기서 degree가 증가할것이고,
 *   anon_vma_fork()에선 위 조건에 의해 dst->anon_vma가 찾아질경우 증가될것이다.
 */
	if (dst->anon_vma)
		dst->anon_vma->degree++;
	unlock_anon_vma_root(root);
	return 0;

 enomem_failure:
	/*
	 * dst->anon_vma is dropped here otherwise its degree can be incorrectly
	 * decremented in unlink_anon_vmas().
	 * We can safely do this because callers of anon_vma_clone() don't care
	 * about dst->anon_vma if anon_vma_clone() failed.
	 */
	dst->anon_vma = NULL;
	unlink_anon_vmas(dst);
	return -ENOMEM;
}

/*
 * Attach vma to its own anon_vma, as well as to the anon_vmas that
 * the corresponding VMA in the parent process is attached to.
 * Returns 0 on success, non-zero on failure.
 */

/*
 * IAMROOT, 2022.06.04:
 * @vma : @pvma로부터 복사된 새로만들어진 child vma
 * @pvma : parent vma
 *
 * - dup_mmap()에서 부모의 전체 vma수만큼 호출된다.
 */
int anon_vma_fork(struct vm_area_struct *vma, struct vm_area_struct *pvma)
{
	struct anon_vma_chain *avc;
	struct anon_vma *anon_vma;
	int error;

	/* Don't bother if the parent process has no anon_vma here. */
	if (!pvma->anon_vma)
		return 0;

	/* Drop inherited anon_vma, we'll reuse existing or allocate new. */
	vma->anon_vma = NULL;

	/*
	 * First, attach the new VMA to the parent VMA's anon_vmas,
	 * so rmap can find non-COWed pages in child processes.
	 */
	error = anon_vma_clone(vma, pvma);
	if (error)
		return error;

	/* An existing anon_vma has been reused, all done then. */
/*
 * IAMROOT, 2022.06.07:
 * - anon_vma_clone()에서 pvma->anon_vma를 재사용했다.
 */
	if (vma->anon_vma)
		return 0;

	/* Then add our own anon_vma. */
	anon_vma = anon_vma_alloc();
	if (!anon_vma)
		goto out_error;
	avc = anon_vma_chain_alloc(GFP_KERNEL);
	if (!avc)
		goto out_error_free_anon_vma;

/*
 * IAMROOT, 2022.06.10:
 * - 재사용을 안한 경우. pvma의 degree가 증가하며, vma의 degree는 1을 유지한다.
 * - 일반적으로 fork없이 anon_vma가 생기고 vma와 링크가 될경우
 *   (__anon_vma_prepare) degree는 처음부터 2가 될것이다.
 *   하지만 for가 될경우 parent vma의 측의 degree가 상승되는 식으로 된다.
 */
	/*
	 * The root anon_vma's rwsem is the lock actually used when we
	 * lock any of the anon_vmas in this anon_vma tree.
	 */
	anon_vma->root = pvma->anon_vma->root;
	anon_vma->parent = pvma->anon_vma;
	/*
	 * With refcounts, an anon_vma can stay around longer than the
	 * process it belongs to. The root anon_vma needs to be pinned until
	 * this anon_vma is freed, because the lock lives in the root.
	 */
	get_anon_vma(anon_vma->root);
	/* Mark this anon_vma as the one where our new (COWed) pages go. */
	vma->anon_vma = anon_vma;
	anon_vma_lock_write(anon_vma);
	anon_vma_chain_link(vma, avc, anon_vma);
/*
 * IAMROOT, 2022.06.10:
 * - pvma->anon_vma를 parent로 사용했으므로 거기에대한 degree를 1 증가시켜준다.
 */
	anon_vma->parent->degree++;
	anon_vma_unlock_write(anon_vma);

	return 0;

 out_error_free_anon_vma:
	put_anon_vma(anon_vma);
 out_error:
	unlink_anon_vmas(vma);
	return -ENOMEM;
}

/*
 * IAMROOT, 2022.05.28:
 * - @vma를 anon_vma와 unlink한다. unlink하면서 중간역할을 하는 avc들을 해제한다.
 *   만약 anon_vma가 비어있다면, anon_vma도 삭제한다.
 */
void unlink_anon_vmas(struct vm_area_struct *vma)
{
	struct anon_vma_chain *avc, *next;
	struct anon_vma *root = NULL;

	/*
	 * Unlink each anon_vma chained to the VMA.  This list is ordered
	 * from newest to oldest, ensuring the root anon_vma gets freed last.
	 */
/*
 * IAMROOT, 2022.05.28:
 * @vma와 연결된 avc를 순회
 * 1. av rbtree에서 해당 avc node 삭제.
 * 2. avc vma list에서 vma node 제거.
 * 3. avc free
 */
	list_for_each_entry_safe(avc, next, &vma->anon_vma_chain, same_vma) {
		struct anon_vma *anon_vma = avc->anon_vma;

		root = lock_anon_vma_root(root, anon_vma);
/*
 * IAMROOT, 2022.05.28:
 * - 빈 av인경우 parent av의 degree를 감소키고 다음 avc로 이동.
 *   lock을 푼후에 삭제할것이다.
 * - rb_root가 비어있다는 의미가 자기참조 상태(parent == anon_vma. degree 2)라서
 *   자기 자신 degree를 깍거나 child나 vma가 없는 parent만 있는상태라서 
 *   parent degree에 anon_vma의 차수가 포함되있어 그걸빼주는것이다.
 *   빼고 남은 잔해들은 현재 foreach를 끝내고 해제한다.
 */
		anon_vma_interval_tree_remove(avc, &anon_vma->rb_root);

		/*
		 * Leave empty anon_vmas on the list - we'll need
		 * to free them outside the lock.
		 */
		if (RB_EMPTY_ROOT(&anon_vma->rb_root.rb_root)) {
/*
 * IAMROOT, 2022.06.10:
 */
			anon_vma->parent->degree--;
			continue;
		}

		list_del(&avc->same_vma);
		anon_vma_chain_free(avc);
	}
/*
 * IAMROOT, 2022.06.10:
 * - @vma에 대한 차수도 제거한다.
 */
	if (vma->anon_vma) {
		vma->anon_vma->degree--;

		/*
		 * vma would still be needed after unlink, and anon_vma will be prepared
		 * when handle fault.
		 */
		vma->anon_vma = NULL;
	}
	unlock_anon_vma_root(root);

	/*
	 * Iterate the list once more, it now only contains empty and unlinked
	 * anon_vmas, destroy them. Could not do before due to __put_anon_vma()
	 * needing to write-acquire the anon_vma->root->rwsem.
	 */
/*
 * IAMROOT, 2022.05.28:
 * - 비어있던 것들을 마저 삭제한다.
 */
	list_for_each_entry_safe(avc, next, &vma->anon_vma_chain, same_vma) {
		struct anon_vma *anon_vma = avc->anon_vma;

		VM_WARN_ON(anon_vma->degree);
/*
 * IAMROOT, 2022.05.28:
 * - 비어있는 것들 이므로 참조를 줄인다.
 */
		put_anon_vma(anon_vma);

		list_del(&avc->same_vma);
		anon_vma_chain_free(avc);
	}
}

/*
 * IAMROOT, 2022.06.04:
 * - 생성자.
 */
static void anon_vma_ctor(void *data)
{
	struct anon_vma *anon_vma = data;

	init_rwsem(&anon_vma->rwsem);
	atomic_set(&anon_vma->refcount, 0);
	anon_vma->rb_root = RB_ROOT_CACHED;
}

void __init anon_vma_init(void)
{
	anon_vma_cachep = kmem_cache_create("anon_vma", sizeof(struct anon_vma),
			0, SLAB_TYPESAFE_BY_RCU|SLAB_PANIC|SLAB_ACCOUNT,
			anon_vma_ctor);
	anon_vma_chain_cachep = KMEM_CACHE(anon_vma_chain,
			SLAB_PANIC|SLAB_ACCOUNT);
}

/*
 * Getting a lock on a stable anon_vma from a page off the LRU is tricky!
 *
 * Since there is no serialization what so ever against page_remove_rmap()
 * the best this function can do is return a refcount increased anon_vma
 * that might have been relevant to this page.
 *
 * The page might have been remapped to a different anon_vma or the anon_vma
 * returned may already be freed (and even reused).
 *
 * In case it was remapped to a different anon_vma, the new anon_vma will be a
 * child of the old anon_vma, and the anon_vma lifetime rules will therefore
 * ensure that any anon_vma obtained from the page will still be valid for as
 * long as we observe page_mapped() [ hence all those page_mapped() tests ].
 *
 * All users of this function must be very careful when walking the anon_vma
 * chain and verify that the page in question is indeed mapped in it
 * [ something equivalent to page_mapped_in_vma() ].
 *
 * Since anon_vma's slab is SLAB_TYPESAFE_BY_RCU and we know from
 * page_remove_rmap() that the anon_vma pointer from page->mapping is valid
 * if there is a mapcount, we can dereference the anon_vma after observing
 * those.
 */
/*
 * IAMROOT, 2022.04.09:
 * - @page가 소속된 anon_vma를 가져온다.
 */
struct anon_vma *page_get_anon_vma(struct page *page)
{
	struct anon_vma *anon_vma = NULL;
	unsigned long anon_mapping;

	rcu_read_lock();
	anon_mapping = (unsigned long)READ_ONCE(page->mapping);
	if ((anon_mapping & PAGE_MAPPING_FLAGS) != PAGE_MAPPING_ANON)
		goto out;
	if (!page_mapped(page))
		goto out;

	anon_vma = (struct anon_vma *) (anon_mapping - PAGE_MAPPING_ANON);
	if (!atomic_inc_not_zero(&anon_vma->refcount)) {
		anon_vma = NULL;
		goto out;
	}

	/*
	 * If this page is still mapped, then its anon_vma cannot have been
	 * freed.  But if it has been unmapped, we have no security against the
	 * anon_vma structure being freed and reused (for another anon_vma:
	 * SLAB_TYPESAFE_BY_RCU guarantees that - so the atomic_inc_not_zero()
	 * above cannot corrupt).
	 */
	if (!page_mapped(page)) {
		rcu_read_unlock();
		put_anon_vma(anon_vma);
		return NULL;
	}
out:
	rcu_read_unlock();

	return anon_vma;
}

/*
 * Similar to page_get_anon_vma() except it locks the anon_vma.
 *
 * Its a little more complex as it tries to keep the fast path to a single
 * atomic op -- the trylock. If we fail the trylock, we fall back to getting a
 * reference like with page_get_anon_vma() and then block on the mutex.
 */
/*
 * IAMROOT, 2022.04.09:
 * - @page->mapping에서 anon_vma를 root lock / anon_vma lock을 하여
 *   가져온다.
 */
struct anon_vma *page_lock_anon_vma_read(struct page *page)
{
	struct anon_vma *anon_vma = NULL;
	struct anon_vma *root_anon_vma;
	unsigned long anon_mapping;

	rcu_read_lock();
	anon_mapping = (unsigned long)READ_ONCE(page->mapping);
	if ((anon_mapping & PAGE_MAPPING_FLAGS) != PAGE_MAPPING_ANON)
		goto out;
	if (!page_mapped(page))
		goto out;

	anon_vma = (struct anon_vma *) (anon_mapping - PAGE_MAPPING_ANON);
	root_anon_vma = READ_ONCE(anon_vma->root);
/*
 * IAMROOT, 2022.04.09:
 * - root에 대해서 lock을 시도한다.
 */
	if (down_read_trylock(&root_anon_vma->rwsem)) {
		/*
		 * If the page is still mapped, then this anon_vma is still
		 * its anon_vma, and holding the mutex ensures that it will
		 * not go away, see anon_vma_free().
		 */
/*
 * IAMROOT, 2022.04.09:
 * - root에 lock을 걸고나서 mapped가 풀렸는지 확인한다.
 *   (lock을 건사이에 풀렸을수도 있기때문에). 풀렸다면 실패처리.
 */
		if (!page_mapped(page)) {
			up_read(&root_anon_vma->rwsem);
			anon_vma = NULL;
		}
		goto out;
	}

	/* trylock failed, we got to sleep */
/*
 * IAMROOT, 2022.04.09:
 * - refcount가 0면 error 처리.
 */
	if (!atomic_inc_not_zero(&anon_vma->refcount)) {
		anon_vma = NULL;
		goto out;
	}

/*
 * IAMROOT, 2022.04.09:
 * - 한번 mapped가 풀린지 확인한다. 풀렸으면 error 처리.
 */
	if (!page_mapped(page)) {
		rcu_read_unlock();
		put_anon_vma(anon_vma);
		return NULL;
	}

	/* we pinned the anon_vma, its safe to sleep */
	rcu_read_unlock();
/*
 * IAMROOT, 2022.04.09:
 * - 자신의 것에 대해서 lock을 한다.
 */
	anon_vma_lock_read(anon_vma);

	if (atomic_dec_and_test(&anon_vma->refcount)) {
		/*
		 * Oops, we held the last refcount, release the lock
		 * and bail -- can't simply use put_anon_vma() because
		 * we'll deadlock on the anon_vma_lock_write() recursion.
		 */
/*
 * IAMROOT, 2022.04.09:
 * - refcount를 감소시킨 후에도 refcount가 있으면 여기서 __put_anon_vma를
 *   수행한다. 
 */
		anon_vma_unlock_read(anon_vma);
		__put_anon_vma(anon_vma);
		anon_vma = NULL;
	}

	return anon_vma;

out:
	rcu_read_unlock();
	return anon_vma;
}

void page_unlock_anon_vma_read(struct anon_vma *anon_vma)
{
	anon_vma_unlock_read(anon_vma);
}

#ifdef CONFIG_ARCH_WANT_BATCHED_UNMAP_TLB_FLUSH
/*
 * Flush TLB entries for recently unmapped pages from remote CPUs. It is
 * important if a PTE was dirty when it was unmapped that it's flushed
 * before any IO is initiated on the page to prevent lost writes. Similarly,
 * it must be flushed before freeing to prevent data leakage.
 */
void try_to_unmap_flush(void)
{
	struct tlbflush_unmap_batch *tlb_ubc = &current->tlb_ubc;

	if (!tlb_ubc->flush_required)
		return;

	arch_tlbbatch_flush(&tlb_ubc->arch);
	tlb_ubc->flush_required = false;
	tlb_ubc->writable = false;
}

/* Flush iff there are potentially writable TLB entries that can race with IO */
void try_to_unmap_flush_dirty(void)
{
	struct tlbflush_unmap_batch *tlb_ubc = &current->tlb_ubc;

	if (tlb_ubc->writable)
		try_to_unmap_flush();
}

static void set_tlb_ubc_flush_pending(struct mm_struct *mm, bool writable)
{
	struct tlbflush_unmap_batch *tlb_ubc = &current->tlb_ubc;

	arch_tlbbatch_add_mm(&tlb_ubc->arch, mm);
	tlb_ubc->flush_required = true;

	/*
	 * Ensure compiler does not re-order the setting of tlb_flush_batched
	 * before the PTE is cleared.
	 */
	barrier();
	mm->tlb_flush_batched = true;

	/*
	 * If the PTE was dirty then it's best to assume it's writable. The
	 * caller must use try_to_unmap_flush_dirty() or try_to_unmap_flush()
	 * before the page is queued for IO.
	 */
	if (writable)
		tlb_ubc->writable = true;
}

/*
 * Returns true if the TLB flush should be deferred to the end of a batch of
 * unmap operations to reduce IPIs.
 */
static bool should_defer_flush(struct mm_struct *mm, enum ttu_flags flags)
{
	bool should_defer = false;

	if (!(flags & TTU_BATCH_FLUSH))
		return false;

	/* If remote CPUs need to be flushed then defer batch the flush */
	if (cpumask_any_but(mm_cpumask(mm), get_cpu()) < nr_cpu_ids)
		should_defer = true;
	put_cpu();

	return should_defer;
}

/*
 * Reclaim unmaps pages under the PTL but do not flush the TLB prior to
 * releasing the PTL if TLB flushes are batched. It's possible for a parallel
 * operation such as mprotect or munmap to race between reclaim unmapping
 * the page and flushing the page. If this race occurs, it potentially allows
 * access to data via a stale TLB entry. Tracking all mm's that have TLB
 * batching in flight would be expensive during reclaim so instead track
 * whether TLB batching occurred in the past and if so then do a flush here
 * if required. This will cost one additional flush per reclaim cycle paid
 * by the first operation at risk such as mprotect and mumap.
 *
 * This must be called under the PTL so that an access to tlb_flush_batched
 * that is potentially a "reclaim vs mprotect/munmap/etc" race will synchronise
 * via the PTL.
 */
void flush_tlb_batched_pending(struct mm_struct *mm)
{
	if (data_race(mm->tlb_flush_batched)) {
		flush_tlb_mm(mm);

		/*
		 * Do not allow the compiler to re-order the clearing of
		 * tlb_flush_batched before the tlb is flushed.
		 */
		barrier();
		mm->tlb_flush_batched = false;
	}
}
#else
static void set_tlb_ubc_flush_pending(struct mm_struct *mm, bool writable)
{
}

static bool should_defer_flush(struct mm_struct *mm, enum ttu_flags flags)
{
	return false;
}
#endif /* CONFIG_ARCH_WANT_BATCHED_UNMAP_TLB_FLUSH */

/*
 * At what user virtual address is page expected in vma?
 * Caller should check the page is actually part of the vma.
 */
unsigned long page_address_in_vma(struct page *page, struct vm_area_struct *vma)
{
	if (PageAnon(page)) {
		struct anon_vma *page__anon_vma = page_anon_vma(page);
		/*
		 * Note: swapoff's unuse_vma() is more efficient with this
		 * check, and needs it to match anon_vma when KSM is active.
		 */
		if (!vma->anon_vma || !page__anon_vma ||
		    vma->anon_vma->root != page__anon_vma->root)
			return -EFAULT;
	} else if (!vma->vm_file) {
		return -EFAULT;
	} else if (vma->vm_file->f_mapping != compound_head(page)->mapping) {
		return -EFAULT;
	}

	return vma_address(page, vma);
}

pmd_t *mm_find_pmd(struct mm_struct *mm, unsigned long address)
{
	pgd_t *pgd;
	p4d_t *p4d;
	pud_t *pud;
	pmd_t *pmd = NULL;
	pmd_t pmde;

	pgd = pgd_offset(mm, address);
	if (!pgd_present(*pgd))
		goto out;

	p4d = p4d_offset(pgd, address);
	if (!p4d_present(*p4d))
		goto out;

	pud = pud_offset(p4d, address);
	if (!pud_present(*pud))
		goto out;

	pmd = pmd_offset(pud, address);
	/*
	 * Some THP functions use the sequence pmdp_huge_clear_flush(), set_pmd_at()
	 * without holding anon_vma lock for write.  So when looking for a
	 * genuine pmde (in which to find pte), test present and !THP together.
	 */
	pmde = *pmd;
	barrier();
	if (!pmd_present(pmde) || pmd_trans_huge(pmde))
		pmd = NULL;
out:
	return pmd;
}

struct page_referenced_arg {
	int mapcount;
	int referenced;
	unsigned long vm_flags;
	struct mem_cgroup *memcg;
};
/*
 * arg: page_referenced_arg will be passed
 */
/*
 * IAMROOT, 2022.04.23:
 * app이 @page를 access한적이 있는지 확인한다.
 *
 * @return 해당 함수는 loop로 동작하는데, loop를 break할지 안할지에 대한 여부.
 */
static bool page_referenced_one(struct page *page, struct vm_area_struct *vma,
			unsigned long address, void *arg)
{
	struct page_referenced_arg *pra = arg;
	struct page_vma_mapped_walk pvmw = {
		.page = page,
		.vma = vma,
		.address = address,
	};
	int referenced = 0;

	while (page_vma_mapped_walk(&pvmw)) {
		address = pvmw.address;

		if (vma->vm_flags & VM_LOCKED) {
			page_vma_mapped_walk_done(&pvmw);
			pra->vm_flags |= VM_LOCKED;
			return false; /* To break the loop */
		}

/*
 * IAMROOT, 2022.04.23:
 * - mapping이 되있는 경우
 */
		if (pvmw.pte) {
/*
 * IAMROOT, 2022.04.30:
 * - af(access flag)를 읽고 clear한다.
 */
			if (ptep_clear_flush_young_notify(vma, address,
						pvmw.pte)) {
				/*
				 * Don't treat a reference through
				 * a sequentially read mapping as such.
				 * If the page has been used in another mapping,
				 * we will catch it; if this other mapping is
				 * already gone, the unmap path will have set
				 * PG_referenced or activated the page.
				 */
/*
 * IAMROOT, 2022.04.30:
 * - sequence file
 *   한번읽고 없어지는 file.
 * - sequence read file이 아닌 경우만 reference증가. 즉 한번만 읽고 버리기 때문에
 *   굳이 reference를 증가시키지 않는다.
 */
				if (likely(!(vma->vm_flags & VM_SEQ_READ)))
					referenced++;
			}
		} else if (IS_ENABLED(CONFIG_TRANSPARENT_HUGEPAGE)) {
			if (pmdp_clear_flush_young_notify(vma, address,
						pvmw.pmd))
				referenced++;
		} else {
			/* unexpected pmd-mapped page? */
			WARN_ON_ONCE(1);
		}

		pra->mapcount--;
	}

	if (referenced)
		clear_page_idle(page);
	if (test_and_clear_page_young(page))
		referenced++;

	if (referenced) {

/*
 * IAMROOT, 2022.04.23:
 * - @pra->referenced(결과 값)에 누적한다. 해당 page가 참조가 됬다면 1씩증가
 *   하는 개념.
 */
		pra->referenced++;
		pra->vm_flags |= vma->vm_flags;
	}

/*
 * IAMROOT, 2022.04.23:
 * - @pra(검색해야될 범위 및 결과값)의 mapcount가 0이 됬다는건 검색범위가
 *   종료됬다는것이므로 false return.
 */
	if (!pra->mapcount)
		return false; /* To break the loop */

	return true;
}

static bool invalid_page_referenced_vma(struct vm_area_struct *vma, void *arg)
{
	struct page_referenced_arg *pra = arg;
	struct mem_cgroup *memcg = pra->memcg;

	if (!mm_match_cgroup(vma->vm_mm, memcg))
		return true;

	return false;
}

/**
 * page_referenced - test if the page was referenced
 * @page: the page to test
 * @is_locked: caller holds lock on the page
 * @memcg: target memory cgroup
 * @vm_flags: collect encountered vma->vm_flags who actually referenced the page
 *
 * Quick test_and_clear_referenced for all mappings to a page,
 * returns the number of ptes which referenced the page.
 */
/*
 * IAMROOT, 2022.04.23:
 * - 해당 page를 참조하고 있는 ptes 개수를 return한다.
 * - reference를 구하는 과정에서 pte의 af는 clear해준다.
 * - pra에 검색범위(mapcount) 및 target memcg를 설정하고
 *   rmap_walk함수를 통해서 해당 page를 참조하고 있는 count를 pra.referenced에
 *   누적시킨다.
 */
int page_referenced(struct page *page,
		    int is_locked,
		    struct mem_cgroup *memcg,
		    unsigned long *vm_flags)
{
	int we_locked = 0;
	struct page_referenced_arg pra = {
		.mapcount = total_mapcount(page),
		.memcg = memcg,
	};
	struct rmap_walk_control rwc = {
		.rmap_one = page_referenced_one,
		.arg = (void *)&pra,
		.anon_lock = page_lock_anon_vma_read,
	};

	*vm_flags = 0;
	if (!pra.mapcount)
		return 0;

	if (!page_rmapping(page))
		return 0;

	if (!is_locked && (!PageAnon(page) || PageKsm(page))) {
		we_locked = trylock_page(page);
		if (!we_locked)
			return 1;
	}

	/*
	 * If we are reclaiming on behalf of a cgroup, skip
	 * counting on behalf of references from different
	 * cgroups
	 */
	if (memcg) {
		rwc.invalid_vma = invalid_page_referenced_vma;
	}

	rmap_walk(page, &rwc);
	*vm_flags = pra.vm_flags;

	if (we_locked)
		unlock_page(page);

	return pra.referenced;
}

static bool page_mkclean_one(struct page *page, struct vm_area_struct *vma,
			    unsigned long address, void *arg)
{
	struct page_vma_mapped_walk pvmw = {
		.page = page,
		.vma = vma,
		.address = address,
		.flags = PVMW_SYNC,
	};
	struct mmu_notifier_range range;
	int *cleaned = arg;

	/*
	 * We have to assume the worse case ie pmd for invalidation. Note that
	 * the page can not be free from this function.
	 */
	mmu_notifier_range_init(&range, MMU_NOTIFY_PROTECTION_PAGE,
				0, vma, vma->vm_mm, address,
				vma_address_end(page, vma));
	mmu_notifier_invalidate_range_start(&range);

	while (page_vma_mapped_walk(&pvmw)) {
		int ret = 0;

		address = pvmw.address;
		if (pvmw.pte) {
			pte_t entry;
			pte_t *pte = pvmw.pte;

			if (!pte_dirty(*pte) && !pte_write(*pte))
				continue;

			flush_cache_page(vma, address, pte_pfn(*pte));
			entry = ptep_clear_flush(vma, address, pte);
			entry = pte_wrprotect(entry);
			entry = pte_mkclean(entry);
			set_pte_at(vma->vm_mm, address, pte, entry);
			ret = 1;
		} else {
#ifdef CONFIG_TRANSPARENT_HUGEPAGE
			pmd_t *pmd = pvmw.pmd;
			pmd_t entry;

			if (!pmd_dirty(*pmd) && !pmd_write(*pmd))
				continue;

			flush_cache_page(vma, address, page_to_pfn(page));
			entry = pmdp_invalidate(vma, address, pmd);
			entry = pmd_wrprotect(entry);
			entry = pmd_mkclean(entry);
			set_pmd_at(vma->vm_mm, address, pmd, entry);
			ret = 1;
#else
			/* unexpected pmd-mapped page? */
			WARN_ON_ONCE(1);
#endif
		}

		/*
		 * No need to call mmu_notifier_invalidate_range() as we are
		 * downgrading page table protection not changing it to point
		 * to a new page.
		 *
		 * See Documentation/vm/mmu_notifier.rst
		 */
		if (ret)
			(*cleaned)++;
	}

	mmu_notifier_invalidate_range_end(&range);

	return true;
}

static bool invalid_mkclean_vma(struct vm_area_struct *vma, void *arg)
{
	if (vma->vm_flags & VM_SHARED)
		return false;

	return true;
}

int page_mkclean(struct page *page)
{
	int cleaned = 0;
	struct address_space *mapping;
	struct rmap_walk_control rwc = {
		.arg = (void *)&cleaned,
		.rmap_one = page_mkclean_one,
		.invalid_vma = invalid_mkclean_vma,
	};

	BUG_ON(!PageLocked(page));

	if (!page_mapped(page))
		return 0;

	mapping = page_mapping(page);
	if (!mapping)
		return 0;

	rmap_walk(page, &rwc);

	return cleaned;
}
EXPORT_SYMBOL_GPL(page_mkclean);

/**
 * page_move_anon_rmap - move a page to our anon_vma
 * @page:	the page to move to our anon_vma
 * @vma:	the vma the page belongs to
 *
 * When a page belongs exclusively to one process after a COW event,
 * that page can be moved into the anon_vma that belongs to just that
 * process, so the rmap code will not search the parent or sibling
 * processes.
 */
void page_move_anon_rmap(struct page *page, struct vm_area_struct *vma)
{
	struct anon_vma *anon_vma = vma->anon_vma;

	page = compound_head(page);

	VM_BUG_ON_PAGE(!PageLocked(page), page);
	VM_BUG_ON_VMA(!anon_vma, vma);

	anon_vma = (void *) anon_vma + PAGE_MAPPING_ANON;
	/*
	 * Ensure that anon_vma and the PAGE_MAPPING_ANON bit are written
	 * simultaneously, so a concurrent reader (eg page_referenced()'s
	 * PageAnon()) will not see one without the other.
	 */
	WRITE_ONCE(page->mapping, (struct address_space *) anon_vma);
}

/**
 * __page_set_anon_rmap - set up new anonymous rmap
 * @page:	Page or Hugepage to add to rmap
 * @vma:	VM area to add page to.
 * @address:	User virtual address of the mapping	
 * @exclusive:	the page is exclusively owned by the current process
 */

/*
 * IAMROOT, 2022.06.04:
 * - @page->mapping에 anon_vma + PAGE_MAPPING_ANON을 set하고,
 *   @page->index에 @page가속한 @vma에서의 pgoff를 set한다.
 */
static void __page_set_anon_rmap(struct page *page,
	struct vm_area_struct *vma, unsigned long address, int exclusive)
{
	struct anon_vma *anon_vma = vma->anon_vma;

	BUG_ON(!anon_vma);

/*
 * IAMROOT, 2022.06.04:
 * - 이미 되있으면 return.
 */
	if (PageAnon(page))
		return;

	/*
	 * If the page isn't exclusively mapped into this vma,
	 * we must use the _oldest_ possible anon_vma for the
	 * page mapping!
	 */
	if (!exclusive)
		anon_vma = anon_vma->root;

	/*
	 * page_idle does a lockless/optimistic rmap scan on page->mapping.
	 * Make sure the compiler doesn't split the stores of anon_vma and
	 * the PAGE_MAPPING_ANON type identifier, otherwise the rmap code
	 * could mistake the mapping for a struct address_space and crash.
	 */
	anon_vma = (void *) anon_vma + PAGE_MAPPING_ANON;
	WRITE_ONCE(page->mapping, (struct address_space *) anon_vma);
	page->index = linear_page_index(vma, address);
}

/**
 * __page_check_anon_rmap - sanity check anonymous rmap addition
 * @page:	the page to add the mapping to
 * @vma:	the vm area in which the mapping is added
 * @address:	the user virtual address mapped
 */
static void __page_check_anon_rmap(struct page *page,
	struct vm_area_struct *vma, unsigned long address)
{
	/*
	 * The page's anon-rmap details (mapping and index) are guaranteed to
	 * be set up correctly at this point.
	 *
	 * We have exclusion against page_add_anon_rmap because the caller
	 * always holds the page locked.
	 *
	 * We have exclusion against page_add_new_anon_rmap because those pages
	 * are initially only visible via the pagetables, and the pte is locked
	 * over the call to page_add_new_anon_rmap.
	 */
	VM_BUG_ON_PAGE(page_anon_vma(page)->root != vma->anon_vma->root, page);
	VM_BUG_ON_PAGE(page_to_pgoff(page) != linear_page_index(vma, address),
		       page);
}

/**
 * page_add_anon_rmap - add pte mapping to an anonymous page
 * @page:	the page to add the mapping to
 * @vma:	the vm area in which the mapping is added
 * @address:	the user virtual address mapped
 * @compound:	charge the page as compound or small page
 *
 * The caller needs to hold the pte lock, and the page must be locked in
 * the anon_vma case: to serialize mapping,index checking after setting,
 * and to ensure that PageAnon is not being upgraded racily to PageKsm
 * (but PageKsm is never downgraded to PageAnon).
 */
void page_add_anon_rmap(struct page *page,
	struct vm_area_struct *vma, unsigned long address, bool compound)
{
	do_page_add_anon_rmap(page, vma, address, compound ? RMAP_COMPOUND : 0);
}

/*
 * Special version of the above for do_swap_page, which often runs
 * into pages that are exclusively owned by the current process.
 * Everybody else should continue to use page_add_anon_rmap above.
 */
void do_page_add_anon_rmap(struct page *page,
	struct vm_area_struct *vma, unsigned long address, int flags)
{
	bool compound = flags & RMAP_COMPOUND;
	bool first;

	if (unlikely(PageKsm(page)))
		lock_page_memcg(page);
	else
		VM_BUG_ON_PAGE(!PageLocked(page), page);

	if (compound) {
		atomic_t *mapcount;
		VM_BUG_ON_PAGE(!PageLocked(page), page);
		VM_BUG_ON_PAGE(!PageTransHuge(page), page);
		mapcount = compound_mapcount_ptr(page);
		first = atomic_inc_and_test(mapcount);
	} else {
		first = atomic_inc_and_test(&page->_mapcount);
	}

	if (first) {
		int nr = compound ? thp_nr_pages(page) : 1;
		/*
		 * We use the irq-unsafe __{inc|mod}_zone_page_stat because
		 * these counters are not modified in interrupt context, and
		 * pte lock(a spinlock) is held, which implies preemption
		 * disabled.
		 */
		if (compound)
			__mod_lruvec_page_state(page, NR_ANON_THPS, nr);
		__mod_lruvec_page_state(page, NR_ANON_MAPPED, nr);
	}

	if (unlikely(PageKsm(page))) {
		unlock_page_memcg(page);
		return;
	}

	/* address might be in next vma when migration races vma_adjust */
	if (first)
		__page_set_anon_rmap(page, vma, address,
				flags & RMAP_EXCLUSIVE);
	else
		__page_check_anon_rmap(page, vma, address);
}

/**
 * page_add_new_anon_rmap - add pte mapping to a new anonymous page
 * @page:	the page to add the mapping to
 * @vma:	the vm area in which the mapping is added
 * @address:	the user virtual address mapped
 * @compound:	charge the page as compound or small page
 *
 * Same as page_add_anon_rmap but must only be called on *new* pages.
 * This means the inc-and-test can be bypassed.
 * Page does not have to be locked.
 */
/*
 * IAMROOT, 2022.06.04:
 * - @page가 anon_vma를 가리키게 만든다.
 */
void page_add_new_anon_rmap(struct page *page,
	struct vm_area_struct *vma, unsigned long address, bool compound)
{
	int nr = compound ? thp_nr_pages(page) : 1;

	VM_BUG_ON_VMA(address < vma->vm_start || address >= vma->vm_end, vma);
/*
 * IAMROOT, 2022.06.04:
 * - anon page는 SetPageSwapBacked이 set된다.
 */
	__SetPageSwapBacked(page);
	if (compound) {
		VM_BUG_ON_PAGE(!PageTransHuge(page), page);
		/* increment count (starts at -1) */
		atomic_set(compound_mapcount_ptr(page), 0);
		if (hpage_pincount_available(page))
			atomic_set(compound_pincount_ptr(page), 0);

		__mod_lruvec_page_state(page, NR_ANON_THPS, nr);
	} else {
		/* Anon THP always mapped first with PMD */
		VM_BUG_ON_PAGE(PageTransCompound(page), page);
		/* increment count (starts at -1) */
/*
 * IAMROOT, 2022.06.04:
 * - page->_mapcount의 초기값은 -1. 사용시 0으로 set.
 */
		atomic_set(&page->_mapcount, 0);
	}
	__mod_lruvec_page_state(page, NR_ANON_MAPPED, nr);
	__page_set_anon_rmap(page, vma, address, 1);
}

/**
 * page_add_file_rmap - add pte mapping to a file page
 * @page: the page to add the mapping to
 * @compound: charge the page as compound or small page
 *
 * The caller needs to hold the pte lock.
 */
void page_add_file_rmap(struct page *page, bool compound)
{
	int i, nr = 1;

	VM_BUG_ON_PAGE(compound && !PageTransHuge(page), page);
	lock_page_memcg(page);
	if (compound && PageTransHuge(page)) {
		int nr_pages = thp_nr_pages(page);

		for (i = 0, nr = 0; i < nr_pages; i++) {
			if (atomic_inc_and_test(&page[i]._mapcount))
				nr++;
		}
		if (!atomic_inc_and_test(compound_mapcount_ptr(page)))
			goto out;
		if (PageSwapBacked(page))
			__mod_lruvec_page_state(page, NR_SHMEM_PMDMAPPED,
						nr_pages);
		else
			__mod_lruvec_page_state(page, NR_FILE_PMDMAPPED,
						nr_pages);
	} else {
		if (PageTransCompound(page) && page_mapping(page)) {
			struct page *head = compound_head(page);

			VM_WARN_ON_ONCE(!PageLocked(page));

			SetPageDoubleMap(head);
			if (PageMlocked(page))
				clear_page_mlock(head);
		}
		if (!atomic_inc_and_test(&page->_mapcount))
			goto out;
	}
	__mod_lruvec_page_state(page, NR_FILE_MAPPED, nr);
out:
	unlock_page_memcg(page);
}

static void page_remove_file_rmap(struct page *page, bool compound)
{
	int i, nr = 1;

	VM_BUG_ON_PAGE(compound && !PageHead(page), page);

	/* Hugepages are not counted in NR_FILE_MAPPED for now. */
	if (unlikely(PageHuge(page))) {
		/* hugetlb pages are always mapped with pmds */
		atomic_dec(compound_mapcount_ptr(page));
		return;
	}

	/* page still mapped by someone else? */
	if (compound && PageTransHuge(page)) {
		int nr_pages = thp_nr_pages(page);

		for (i = 0, nr = 0; i < nr_pages; i++) {
			if (atomic_add_negative(-1, &page[i]._mapcount))
				nr++;
		}
		if (!atomic_add_negative(-1, compound_mapcount_ptr(page)))
			return;
		if (PageSwapBacked(page))
			__mod_lruvec_page_state(page, NR_SHMEM_PMDMAPPED,
						-nr_pages);
		else
			__mod_lruvec_page_state(page, NR_FILE_PMDMAPPED,
						-nr_pages);
	} else {
		if (!atomic_add_negative(-1, &page->_mapcount))
			return;
	}

	/*
	 * We use the irq-unsafe __{inc|mod}_lruvec_page_state because
	 * these counters are not modified in interrupt context, and
	 * pte lock(a spinlock) is held, which implies preemption disabled.
	 */
	__mod_lruvec_page_state(page, NR_FILE_MAPPED, -nr);

	if (unlikely(PageMlocked(page)))
		clear_page_mlock(page);
}

static void page_remove_anon_compound_rmap(struct page *page)
{
	int i, nr;

	if (!atomic_add_negative(-1, compound_mapcount_ptr(page)))
		return;

	/* Hugepages are not counted in NR_ANON_PAGES for now. */
	if (unlikely(PageHuge(page)))
		return;

	if (!IS_ENABLED(CONFIG_TRANSPARENT_HUGEPAGE))
		return;

	__mod_lruvec_page_state(page, NR_ANON_THPS, -thp_nr_pages(page));

	if (TestClearPageDoubleMap(page)) {
		/*
		 * Subpages can be mapped with PTEs too. Check how many of
		 * them are still mapped.
		 */
		for (i = 0, nr = 0; i < thp_nr_pages(page); i++) {
			if (atomic_add_negative(-1, &page[i]._mapcount))
				nr++;
		}

		/*
		 * Queue the page for deferred split if at least one small
		 * page of the compound page is unmapped, but at least one
		 * small page is still mapped.
		 */
		if (nr && nr < thp_nr_pages(page))
			deferred_split_huge_page(page);
	} else {
		nr = thp_nr_pages(page);
	}

	if (unlikely(PageMlocked(page)))
		clear_page_mlock(page);

	if (nr)
		__mod_lruvec_page_state(page, NR_ANON_MAPPED, -nr);
}

/**
 * page_remove_rmap - take down pte mapping from a page
 * @page:	page to remove mapping from
 * @compound:	uncharge the page as compound or small page
 *
 * The caller needs to hold the pte lock.
 */
void page_remove_rmap(struct page *page, bool compound)
{
	lock_page_memcg(page);

	if (!PageAnon(page)) {
		page_remove_file_rmap(page, compound);
		goto out;
	}

	if (compound) {
		page_remove_anon_compound_rmap(page);
		goto out;
	}

	/* page still mapped by someone else? */
	if (!atomic_add_negative(-1, &page->_mapcount))
		goto out;

	/*
	 * We use the irq-unsafe __{inc|mod}_zone_page_stat because
	 * these counters are not modified in interrupt context, and
	 * pte lock(a spinlock) is held, which implies preemption disabled.
	 */
	__dec_lruvec_page_state(page, NR_ANON_MAPPED);

	if (unlikely(PageMlocked(page)))
		clear_page_mlock(page);

	if (PageTransCompound(page))
		deferred_split_huge_page(compound_head(page));

	/*
	 * It would be tidy to reset the PageAnon mapping here,
	 * but that might overwrite a racing page_add_anon_rmap
	 * which increments mapcount after us but sets mapping
	 * before us: so leave the reset to free_unref_page,
	 * and remember that it's only reliable while mapped.
	 * Leaving it set also helps swapoff to reinstate ptes
	 * faster for those pages still in swapcache.
	 */
out:
	unlock_page_memcg(page);
}

/*
 * @arg: enum ttu_flags will be passed to this argument
 */
static bool try_to_unmap_one(struct page *page, struct vm_area_struct *vma,
		     unsigned long address, void *arg)
{
	struct mm_struct *mm = vma->vm_mm;
	struct page_vma_mapped_walk pvmw = {
		.page = page,
		.vma = vma,
		.address = address,
	};
	pte_t pteval;
	struct page *subpage;
	bool ret = true;
	struct mmu_notifier_range range;
	enum ttu_flags flags = (enum ttu_flags)(long)arg;

	/*
	 * When racing against e.g. zap_pte_range() on another cpu,
	 * in between its ptep_get_and_clear_full() and page_remove_rmap(),
	 * try_to_unmap() may return before page_mapped() has become false,
	 * if page table locking is skipped: use TTU_SYNC to wait for that.
	 */
	if (flags & TTU_SYNC)
		pvmw.flags = PVMW_SYNC;

	if (flags & TTU_SPLIT_HUGE_PMD)
		split_huge_pmd_address(vma, address, false, page);

	/*
	 * For THP, we have to assume the worse case ie pmd for invalidation.
	 * For hugetlb, it could be much worse if we need to do pud
	 * invalidation in the case of pmd sharing.
	 *
	 * Note that the page can not be free in this function as call of
	 * try_to_unmap() must hold a reference on the page.
	 */
	range.end = PageKsm(page) ?
			address + PAGE_SIZE : vma_address_end(page, vma);
	mmu_notifier_range_init(&range, MMU_NOTIFY_CLEAR, 0, vma, vma->vm_mm,
				address, range.end);
	if (PageHuge(page)) {
		/*
		 * If sharing is possible, start and end will be adjusted
		 * accordingly.
		 */
		adjust_range_if_pmd_sharing_possible(vma, &range.start,
						     &range.end);
	}
	mmu_notifier_invalidate_range_start(&range);

	while (page_vma_mapped_walk(&pvmw)) {
		/*
		 * If the page is mlock()d, we cannot swap it out.
		 */
		if (!(flags & TTU_IGNORE_MLOCK) &&
		    (vma->vm_flags & VM_LOCKED)) {
			/*
			 * PTE-mapped THP are never marked as mlocked: so do
			 * not set it on a DoubleMap THP, nor on an Anon THP
			 * (which may still be PTE-mapped after DoubleMap was
			 * cleared).  But stop unmapping even in those cases.
			 */
			if (!PageTransCompound(page) || (PageHead(page) &&
			     !PageDoubleMap(page) && !PageAnon(page)))
				mlock_vma_page(page);
			page_vma_mapped_walk_done(&pvmw);
			ret = false;
			break;
		}

		/* Unexpected PMD-mapped THP? */
		VM_BUG_ON_PAGE(!pvmw.pte, page);

		subpage = page - page_to_pfn(page) + pte_pfn(*pvmw.pte);
		address = pvmw.address;

		if (PageHuge(page) && !PageAnon(page)) {
			/*
			 * To call huge_pmd_unshare, i_mmap_rwsem must be
			 * held in write mode.  Caller needs to explicitly
			 * do this outside rmap routines.
			 */
			VM_BUG_ON(!(flags & TTU_RMAP_LOCKED));
			if (huge_pmd_unshare(mm, vma, &address, pvmw.pte)) {
				/*
				 * huge_pmd_unshare unmapped an entire PMD
				 * page.  There is no way of knowing exactly
				 * which PMDs may be cached for this mm, so
				 * we must flush them all.  start/end were
				 * already adjusted above to cover this range.
				 */
				flush_cache_range(vma, range.start, range.end);
				flush_tlb_range(vma, range.start, range.end);
				mmu_notifier_invalidate_range(mm, range.start,
							      range.end);

				/*
				 * The ref count of the PMD page was dropped
				 * which is part of the way map counting
				 * is done for shared PMDs.  Return 'true'
				 * here.  When there is no other sharing,
				 * huge_pmd_unshare returns false and we will
				 * unmap the actual page and drop map count
				 * to zero.
				 */
				page_vma_mapped_walk_done(&pvmw);
				break;
			}
		}

		/* Nuke the page table entry. */
		flush_cache_page(vma, address, pte_pfn(*pvmw.pte));
		if (should_defer_flush(mm, flags)) {
			/*
			 * We clear the PTE but do not flush so potentially
			 * a remote CPU could still be writing to the page.
			 * If the entry was previously clean then the
			 * architecture must guarantee that a clear->dirty
			 * transition on a cached TLB entry is written through
			 * and traps if the PTE is unmapped.
			 */
			pteval = ptep_get_and_clear(mm, address, pvmw.pte);

			set_tlb_ubc_flush_pending(mm, pte_dirty(pteval));
		} else {
			pteval = ptep_clear_flush(vma, address, pvmw.pte);
		}

		/* Move the dirty bit to the page. Now the pte is gone. */
		if (pte_dirty(pteval))
			set_page_dirty(page);

		/* Update high watermark before we lower rss */
		update_hiwater_rss(mm);

		if (PageHWPoison(page) && !(flags & TTU_IGNORE_HWPOISON)) {
			pteval = swp_entry_to_pte(make_hwpoison_entry(subpage));
			if (PageHuge(page)) {
				hugetlb_count_sub(compound_nr(page), mm);
				set_huge_swap_pte_at(mm, address,
						     pvmw.pte, pteval,
						     vma_mmu_pagesize(vma));
			} else {
				dec_mm_counter(mm, mm_counter(page));
				set_pte_at(mm, address, pvmw.pte, pteval);
			}

		} else if (pte_unused(pteval) && !userfaultfd_armed(vma)) {
			/*
			 * The guest indicated that the page content is of no
			 * interest anymore. Simply discard the pte, vmscan
			 * will take care of the rest.
			 * A future reference will then fault in a new zero
			 * page. When userfaultfd is active, we must not drop
			 * this page though, as its main user (postcopy
			 * migration) will not expect userfaults on already
			 * copied pages.
			 */
			dec_mm_counter(mm, mm_counter(page));
			/* We have to invalidate as we cleared the pte */
			mmu_notifier_invalidate_range(mm, address,
						      address + PAGE_SIZE);
		} else if (PageAnon(page)) {
			swp_entry_t entry = { .val = page_private(subpage) };
			pte_t swp_pte;
			/*
			 * Store the swap location in the pte.
			 * See handle_pte_fault() ...
			 */
			if (unlikely(PageSwapBacked(page) != PageSwapCache(page))) {
				WARN_ON_ONCE(1);
				ret = false;
				/* We have to invalidate as we cleared the pte */
				mmu_notifier_invalidate_range(mm, address,
							address + PAGE_SIZE);
				page_vma_mapped_walk_done(&pvmw);
				break;
			}

			/* MADV_FREE page check */
			if (!PageSwapBacked(page)) {
				if (!PageDirty(page)) {
					/* Invalidate as we cleared the pte */
					mmu_notifier_invalidate_range(mm,
						address, address + PAGE_SIZE);
					dec_mm_counter(mm, MM_ANONPAGES);
					goto discard;
				}

				/*
				 * If the page was redirtied, it cannot be
				 * discarded. Remap the page to page table.
				 */
				set_pte_at(mm, address, pvmw.pte, pteval);
				SetPageSwapBacked(page);
				ret = false;
				page_vma_mapped_walk_done(&pvmw);
				break;
			}

			if (swap_duplicate(entry) < 0) {
				set_pte_at(mm, address, pvmw.pte, pteval);
				ret = false;
				page_vma_mapped_walk_done(&pvmw);
				break;
			}
			if (arch_unmap_one(mm, vma, address, pteval) < 0) {
				set_pte_at(mm, address, pvmw.pte, pteval);
				ret = false;
				page_vma_mapped_walk_done(&pvmw);
				break;
			}
			if (list_empty(&mm->mmlist)) {
				spin_lock(&mmlist_lock);
				if (list_empty(&mm->mmlist))
					list_add(&mm->mmlist, &init_mm.mmlist);
				spin_unlock(&mmlist_lock);
			}
			dec_mm_counter(mm, MM_ANONPAGES);
			inc_mm_counter(mm, MM_SWAPENTS);
			swp_pte = swp_entry_to_pte(entry);
			if (pte_soft_dirty(pteval))
				swp_pte = pte_swp_mksoft_dirty(swp_pte);
			if (pte_uffd_wp(pteval))
				swp_pte = pte_swp_mkuffd_wp(swp_pte);
			set_pte_at(mm, address, pvmw.pte, swp_pte);
			/* Invalidate as we cleared the pte */
			mmu_notifier_invalidate_range(mm, address,
						      address + PAGE_SIZE);
		} else {
			/*
			 * This is a locked file-backed page, thus it cannot
			 * be removed from the page cache and replaced by a new
			 * page before mmu_notifier_invalidate_range_end, so no
			 * concurrent thread might update its page table to
			 * point at new page while a device still is using this
			 * page.
			 *
			 * See Documentation/vm/mmu_notifier.rst
			 */
			dec_mm_counter(mm, mm_counter_file(page));
		}
discard:
		/*
		 * No need to call mmu_notifier_invalidate_range() it has be
		 * done above for all cases requiring it to happen under page
		 * table lock before mmu_notifier_invalidate_range_end()
		 *
		 * See Documentation/vm/mmu_notifier.rst
		 */
		page_remove_rmap(subpage, PageHuge(page));
		put_page(page);
	}

	mmu_notifier_invalidate_range_end(&range);

	return ret;
}

static bool invalid_migration_vma(struct vm_area_struct *vma, void *arg)
{
	return vma_is_temporary_stack(vma);
}

/*
 * IAMROOT, 2022.04.09:
 * - @page가 mapped가 안됬는지 확인한다.
 */
static int page_not_mapped(struct page *page)
{
	return !page_mapped(page);
}

/**
 * try_to_unmap - try to remove all page table mappings to a page
 * @page: the page to get unmapped
 * @flags: action and flags
 *
 * Tries to remove all the page table entries which are mapping this
 * page, used in the pageout path.  Caller must hold the page lock.
 *
 * It is the caller's responsibility to check if the page is still
 * mapped when needed (use TTU_SYNC to prevent accounting races).
 */
/*
 * IAMROOT, 2022.04.30:
 * - TODO
 *   unmap 수행
 */
void try_to_unmap(struct page *page, enum ttu_flags flags)
{
	struct rmap_walk_control rwc = {
		.rmap_one = try_to_unmap_one,
		.arg = (void *)flags,
		.done = page_not_mapped,
		.anon_lock = page_lock_anon_vma_read,
	};

	if (flags & TTU_RMAP_LOCKED)
		rmap_walk_locked(page, &rwc);
	else
		rmap_walk(page, &rwc);
}

/*
 * @arg: enum ttu_flags will be passed to this argument.
 *
 * If TTU_SPLIT_HUGE_PMD is specified any PMD mappings will be split into PTEs
 * containing migration entries.
 */
/*
 * IAMROOT, 2022.04.09:
 * - TODO
 * - unmap + mapping + mmu notify
 */
static bool try_to_migrate_one(struct page *page, struct vm_area_struct *vma,
		     unsigned long address, void *arg)
{
	struct mm_struct *mm = vma->vm_mm;
	struct page_vma_mapped_walk pvmw = {
		.page = page,
		.vma = vma,
		.address = address,
	};
	pte_t pteval;
	struct page *subpage;
	bool ret = true;
	struct mmu_notifier_range range;
	enum ttu_flags flags = (enum ttu_flags)(long)arg;

	/*
	 * When racing against e.g. zap_pte_range() on another cpu,
	 * in between its ptep_get_and_clear_full() and page_remove_rmap(),
	 * try_to_migrate() may return before page_mapped() has become false,
	 * if page table locking is skipped: use TTU_SYNC to wait for that.
	 */
	if (flags & TTU_SYNC)
		pvmw.flags = PVMW_SYNC;

	/*
	 * unmap_page() in mm/huge_memory.c is the only user of migration with
	 * TTU_SPLIT_HUGE_PMD and it wants to freeze.
	 */
	if (flags & TTU_SPLIT_HUGE_PMD)
		split_huge_pmd_address(vma, address, true, page);

	/*
	 * For THP, we have to assume the worse case ie pmd for invalidation.
	 * For hugetlb, it could be much worse if we need to do pud
	 * invalidation in the case of pmd sharing.
	 *
	 * Note that the page can not be free in this function as call of
	 * try_to_unmap() must hold a reference on the page.
	 */
	range.end = PageKsm(page) ?
			address + PAGE_SIZE : vma_address_end(page, vma);
	mmu_notifier_range_init(&range, MMU_NOTIFY_CLEAR, 0, vma, vma->vm_mm,
				address, range.end);
	if (PageHuge(page)) {
		/*
		 * If sharing is possible, start and end will be adjusted
		 * accordingly.
		 */
		adjust_range_if_pmd_sharing_possible(vma, &range.start,
						     &range.end);
	}
	mmu_notifier_invalidate_range_start(&range);

	while (page_vma_mapped_walk(&pvmw)) {
#ifdef CONFIG_ARCH_ENABLE_THP_MIGRATION
		/* PMD-mapped THP migration entry */
		if (!pvmw.pte) {
			VM_BUG_ON_PAGE(PageHuge(page) ||
				       !PageTransCompound(page), page);

			set_pmd_migration_entry(&pvmw, page);
			continue;
		}
#endif

		/* Unexpected PMD-mapped THP? */
		VM_BUG_ON_PAGE(!pvmw.pte, page);

		subpage = page - page_to_pfn(page) + pte_pfn(*pvmw.pte);
		address = pvmw.address;

		if (PageHuge(page) && !PageAnon(page)) {
			/*
			 * To call huge_pmd_unshare, i_mmap_rwsem must be
			 * held in write mode.  Caller needs to explicitly
			 * do this outside rmap routines.
			 */
			VM_BUG_ON(!(flags & TTU_RMAP_LOCKED));
			if (huge_pmd_unshare(mm, vma, &address, pvmw.pte)) {
				/*
				 * huge_pmd_unshare unmapped an entire PMD
				 * page.  There is no way of knowing exactly
				 * which PMDs may be cached for this mm, so
				 * we must flush them all.  start/end were
				 * already adjusted above to cover this range.
				 */
				flush_cache_range(vma, range.start, range.end);
				flush_tlb_range(vma, range.start, range.end);
				mmu_notifier_invalidate_range(mm, range.start,
							      range.end);

				/*
				 * The ref count of the PMD page was dropped
				 * which is part of the way map counting
				 * is done for shared PMDs.  Return 'true'
				 * here.  When there is no other sharing,
				 * huge_pmd_unshare returns false and we will
				 * unmap the actual page and drop map count
				 * to zero.
				 */
				page_vma_mapped_walk_done(&pvmw);
				break;
			}
		}

		/* Nuke the page table entry. */
		flush_cache_page(vma, address, pte_pfn(*pvmw.pte));

/*
 * IAMROOT, 2022.04.09:
 * - 기존 pte를 가져오면서 clear(unmap)한다.
 */
		pteval = ptep_clear_flush(vma, address, pvmw.pte);

		/* Move the dirty bit to the page. Now the pte is gone. */
		if (pte_dirty(pteval))
			set_page_dirty(page);

		/* Update high watermark before we lower rss */
		update_hiwater_rss(mm);

		if (is_zone_device_page(page)) {
			swp_entry_t entry;
			pte_t swp_pte;

			/*
			 * Store the pfn of the page in a special migration
			 * pte. do_swap_page() will wait until the migration
			 * pte is removed and then restart fault handling.
			 */
			entry = make_readable_migration_entry(
							page_to_pfn(page));
			swp_pte = swp_entry_to_pte(entry);

			/*
			 * pteval maps a zone device page and is therefore
			 * a swap pte.
			 */
			if (pte_swp_soft_dirty(pteval))
				swp_pte = pte_swp_mksoft_dirty(swp_pte);
			if (pte_swp_uffd_wp(pteval))
				swp_pte = pte_swp_mkuffd_wp(swp_pte);
			set_pte_at(mm, pvmw.address, pvmw.pte, swp_pte);
			/*
			 * No need to invalidate here it will synchronize on
			 * against the special swap migration pte.
			 *
			 * The assignment to subpage above was computed from a
			 * swap PTE which results in an invalid pointer.
			 * Since only PAGE_SIZE pages can currently be
			 * migrated, just set it to page. This will need to be
			 * changed when hugepage migrations to device private
			 * memory are supported.
			 */
			subpage = page;
		} else if (PageHWPoison(page)) {
			pteval = swp_entry_to_pte(make_hwpoison_entry(subpage));
			if (PageHuge(page)) {
				hugetlb_count_sub(compound_nr(page), mm);
				set_huge_swap_pte_at(mm, address,
						     pvmw.pte, pteval,
						     vma_mmu_pagesize(vma));
			} else {
				dec_mm_counter(mm, mm_counter(page));
				set_pte_at(mm, address, pvmw.pte, pteval);
			}

		} else if (pte_unused(pteval) && !userfaultfd_armed(vma)) {
			/*
			 * The guest indicated that the page content is of no
			 * interest anymore. Simply discard the pte, vmscan
			 * will take care of the rest.
			 * A future reference will then fault in a new zero
			 * page. When userfaultfd is active, we must not drop
			 * this page though, as its main user (postcopy
			 * migration) will not expect userfaults on already
			 * copied pages.
			 */
			dec_mm_counter(mm, mm_counter(page));
			/* We have to invalidate as we cleared the pte */
			mmu_notifier_invalidate_range(mm, address,
						      address + PAGE_SIZE);
		} else {
/*
 * IAMROOT, 2022.04.09:
 * - 위 if문을 제외한 page들에 대한(anon등) unmap + mapping 처리.
 */
			swp_entry_t entry;
			pte_t swp_pte;

/*
 * IAMROOT, 2022.04.09:
 * - arch dependency unmap진행.(ex) sparc)
 */
			if (arch_unmap_one(mm, vma, address, pteval) < 0) {
				set_pte_at(mm, address, pvmw.pte, pteval);
				ret = false;
				page_vma_mapped_walk_done(&pvmw);
				break;
			}

			/*
			 * Store the pfn of the page in a special migration
			 * pte. do_swap_page() will wait until the migration
			 * pte is removed and then restart fault handling.
			 */
			if (pte_write(pteval))
				entry = make_writable_migration_entry(
							page_to_pfn(subpage));
			else
				entry = make_readable_migration_entry(
							page_to_pfn(subpage));

			swp_pte = swp_entry_to_pte(entry);
			if (pte_soft_dirty(pteval))
				swp_pte = pte_swp_mksoft_dirty(swp_pte);
			if (pte_uffd_wp(pteval))
				swp_pte = pte_swp_mkuffd_wp(swp_pte);
			set_pte_at(mm, address, pvmw.pte, swp_pte);
			/*
			 * No need to invalidate here it will synchronize on
			 * against the special swap migration pte.
			 */
		}

		/*
		 * No need to call mmu_notifier_invalidate_range() it has be
		 * done above for all cases requiring it to happen under page
		 * table lock before mmu_notifier_invalidate_range_end()
		 *
		 * See Documentation/vm/mmu_notifier.rst
		 */
		page_remove_rmap(subpage, PageHuge(page));
		put_page(page);
	}

/*
 * IAMROOT, 2022.04.09:
 * - mmu에 mapping이 바꼇다는것을 notify(invalidate)해준다.
 */
	mmu_notifier_invalidate_range_end(&range);

	return ret;
}

/**
 * try_to_migrate - try to replace all page table mappings with swap entries
 * @page: the page to replace page table entries for
 * @flags: action and flags
 *
 * Tries to remove all the page table entries which are mapping this page and
 * replace them with special swap entries. Caller must hold the page lock.
 */
/*
 * IAMROOT, 2022.04.09:
 * - @page가 소속된 anon_vma나 i_mmap을 찾아 @page의 start ~ end범위를
 *   iterate하며 @rwc(try_to_migrate_one)를 수행한다.
 */
void try_to_migrate(struct page *page, enum ttu_flags flags)
{
	struct rmap_walk_control rwc = {
		.rmap_one = try_to_migrate_one,
		.arg = (void *)flags,
		.done = page_not_mapped,
		.anon_lock = page_lock_anon_vma_read,
	};

	/*
	 * Migration always ignores mlock and only supports TTU_RMAP_LOCKED and
	 * TTU_SPLIT_HUGE_PMD and TTU_SYNC flags.
	 */
	if (WARN_ON_ONCE(flags & ~(TTU_RMAP_LOCKED | TTU_SPLIT_HUGE_PMD |
					TTU_SYNC)))
		return;

	if (is_zone_device_page(page) && !is_device_private_page(page))
		return;

	/*
	 * During exec, a temporary VMA is setup and later moved.
	 * The VMA is moved under the anon_vma lock but not the
	 * page tables leading to a race where migration cannot
	 * find the migration ptes. Rather than increasing the
	 * locking requirements of exec(), migration skips
	 * temporary VMAs until after exec() completes.
	 */
/*
 * IAMROOT, 2022.04.09:
 * - papago
 *   실행 중에 임시 VMA가 설정되고 나중에 이동됩니다.
 *   VMA가 anon_vma이 lock상태에서 이동되지만 페이지 테이블은 이동되지 않아
 *   마이그레이션에서 마이그레이션 ptes을 찾을 수 없습니다.
 *   마이그레이션은 exec()의 잠금 요구 사항을 증가시키는 대신
 *   exec()이 완료될 때까지 임시 VMA를 건너뜁니다.
 */
	if (!PageKsm(page) && PageAnon(page))
		rwc.invalid_vma = invalid_migration_vma;

	if (flags & TTU_RMAP_LOCKED)
		rmap_walk_locked(page, &rwc);
	else
		rmap_walk(page, &rwc);
}

/*
 * Walks the vma's mapping a page and mlocks the page if any locked vma's are
 * found. Once one is found the page is locked and the scan can be terminated.
 */
static bool page_mlock_one(struct page *page, struct vm_area_struct *vma,
				 unsigned long address, void *unused)
{
	struct page_vma_mapped_walk pvmw = {
		.page = page,
		.vma = vma,
		.address = address,
	};

	/* An un-locked vma doesn't have any pages to lock, continue the scan */
	if (!(vma->vm_flags & VM_LOCKED))
		return true;

	while (page_vma_mapped_walk(&pvmw)) {
		/*
		 * Need to recheck under the ptl to serialise with
		 * __munlock_pagevec_fill() after VM_LOCKED is cleared in
		 * munlock_vma_pages_range().
		 */
		if (vma->vm_flags & VM_LOCKED) {
			/*
			 * PTE-mapped THP are never marked as mlocked; but
			 * this function is never called on a DoubleMap THP,
			 * nor on an Anon THP (which may still be PTE-mapped
			 * after DoubleMap was cleared).
			 */
			mlock_vma_page(page);
			/*
			 * No need to scan further once the page is marked
			 * as mlocked.
			 */
			page_vma_mapped_walk_done(&pvmw);
			return false;
		}
	}

	return true;
}

/**
 * page_mlock - try to mlock a page
 * @page: the page to be mlocked
 *
 * Called from munlock code. Checks all of the VMAs mapping the page and mlocks
 * the page if any are found. The page will be returned with PG_mlocked cleared
 * if it is not mapped by any locked vmas.
 */
void page_mlock(struct page *page)
{
	struct rmap_walk_control rwc = {
		.rmap_one = page_mlock_one,
		.done = page_not_mapped,
		.anon_lock = page_lock_anon_vma_read,

	};

	VM_BUG_ON_PAGE(!PageLocked(page) || PageLRU(page), page);
	VM_BUG_ON_PAGE(PageCompound(page) && PageDoubleMap(page), page);

	/* Anon THP are only marked as mlocked when singly mapped */
	if (PageTransCompound(page) && PageAnon(page))
		return;

	rmap_walk(page, &rwc);
}

#ifdef CONFIG_DEVICE_PRIVATE
struct make_exclusive_args {
	struct mm_struct *mm;
	unsigned long address;
	void *owner;
	bool valid;
};

static bool page_make_device_exclusive_one(struct page *page,
		struct vm_area_struct *vma, unsigned long address, void *priv)
{
	struct mm_struct *mm = vma->vm_mm;
	struct page_vma_mapped_walk pvmw = {
		.page = page,
		.vma = vma,
		.address = address,
	};
	struct make_exclusive_args *args = priv;
	pte_t pteval;
	struct page *subpage;
	bool ret = true;
	struct mmu_notifier_range range;
	swp_entry_t entry;
	pte_t swp_pte;

	mmu_notifier_range_init_owner(&range, MMU_NOTIFY_EXCLUSIVE, 0, vma,
				      vma->vm_mm, address, min(vma->vm_end,
				      address + page_size(page)), args->owner);
	mmu_notifier_invalidate_range_start(&range);

	while (page_vma_mapped_walk(&pvmw)) {
		/* Unexpected PMD-mapped THP? */
		VM_BUG_ON_PAGE(!pvmw.pte, page);

		if (!pte_present(*pvmw.pte)) {
			ret = false;
			page_vma_mapped_walk_done(&pvmw);
			break;
		}

		subpage = page - page_to_pfn(page) + pte_pfn(*pvmw.pte);
		address = pvmw.address;

		/* Nuke the page table entry. */
		flush_cache_page(vma, address, pte_pfn(*pvmw.pte));
		pteval = ptep_clear_flush(vma, address, pvmw.pte);

		/* Move the dirty bit to the page. Now the pte is gone. */
		if (pte_dirty(pteval))
			set_page_dirty(page);

		/*
		 * Check that our target page is still mapped at the expected
		 * address.
		 */
		if (args->mm == mm && args->address == address &&
		    pte_write(pteval))
			args->valid = true;

		/*
		 * Store the pfn of the page in a special migration
		 * pte. do_swap_page() will wait until the migration
		 * pte is removed and then restart fault handling.
		 */
		if (pte_write(pteval))
			entry = make_writable_device_exclusive_entry(
							page_to_pfn(subpage));
		else
			entry = make_readable_device_exclusive_entry(
							page_to_pfn(subpage));
		swp_pte = swp_entry_to_pte(entry);
		if (pte_soft_dirty(pteval))
			swp_pte = pte_swp_mksoft_dirty(swp_pte);
		if (pte_uffd_wp(pteval))
			swp_pte = pte_swp_mkuffd_wp(swp_pte);

		set_pte_at(mm, address, pvmw.pte, swp_pte);

		/*
		 * There is a reference on the page for the swap entry which has
		 * been removed, so shouldn't take another.
		 */
		page_remove_rmap(subpage, false);
	}

	mmu_notifier_invalidate_range_end(&range);

	return ret;
}

/**
 * page_make_device_exclusive - mark the page exclusively owned by a device
 * @page: the page to replace page table entries for
 * @mm: the mm_struct where the page is expected to be mapped
 * @address: address where the page is expected to be mapped
 * @owner: passed to MMU_NOTIFY_EXCLUSIVE range notifier callbacks
 *
 * Tries to remove all the page table entries which are mapping this page and
 * replace them with special device exclusive swap entries to grant a device
 * exclusive access to the page. Caller must hold the page lock.
 *
 * Returns false if the page is still mapped, or if it could not be unmapped
 * from the expected address. Otherwise returns true (success).
 */
static bool page_make_device_exclusive(struct page *page, struct mm_struct *mm,
				unsigned long address, void *owner)
{
	struct make_exclusive_args args = {
		.mm = mm,
		.address = address,
		.owner = owner,
		.valid = false,
	};
	struct rmap_walk_control rwc = {
		.rmap_one = page_make_device_exclusive_one,
		.done = page_not_mapped,
		.anon_lock = page_lock_anon_vma_read,
		.arg = &args,
	};

	/*
	 * Restrict to anonymous pages for now to avoid potential writeback
	 * issues. Also tail pages shouldn't be passed to rmap_walk so skip
	 * those.
	 */
	if (!PageAnon(page) || PageTail(page))
		return false;

	rmap_walk(page, &rwc);

	return args.valid && !page_mapcount(page);
}

/**
 * make_device_exclusive_range() - Mark a range for exclusive use by a device
 * @mm: mm_struct of assoicated target process
 * @start: start of the region to mark for exclusive device access
 * @end: end address of region
 * @pages: returns the pages which were successfully marked for exclusive access
 * @owner: passed to MMU_NOTIFY_EXCLUSIVE range notifier to allow filtering
 *
 * Returns: number of pages found in the range by GUP. A page is marked for
 * exclusive access only if the page pointer is non-NULL.
 *
 * This function finds ptes mapping page(s) to the given address range, locks
 * them and replaces mappings with special swap entries preventing userspace CPU
 * access. On fault these entries are replaced with the original mapping after
 * calling MMU notifiers.
 *
 * A driver using this to program access from a device must use a mmu notifier
 * critical section to hold a device specific lock during programming. Once
 * programming is complete it should drop the page lock and reference after
 * which point CPU access to the page will revoke the exclusive access.
 */
int make_device_exclusive_range(struct mm_struct *mm, unsigned long start,
				unsigned long end, struct page **pages,
				void *owner)
{
	long npages = (end - start) >> PAGE_SHIFT;
	long i;

	npages = get_user_pages_remote(mm, start, npages,
				       FOLL_GET | FOLL_WRITE | FOLL_SPLIT_PMD,
				       pages, NULL, NULL);
	if (npages < 0)
		return npages;

	for (i = 0; i < npages; i++, start += PAGE_SIZE) {
		if (!trylock_page(pages[i])) {
			put_page(pages[i]);
			pages[i] = NULL;
			continue;
		}

		if (!page_make_device_exclusive(pages[i], mm, start, owner)) {
			unlock_page(pages[i]);
			put_page(pages[i]);
			pages[i] = NULL;
		}
	}

	return npages;
}
EXPORT_SYMBOL_GPL(make_device_exclusive_range);
#endif

/*
 * IAMROOT, 2022.05.28:
 * - @anon_vma 해제. ref가 0라면 root도 같이 해제한다.
 */
void __put_anon_vma(struct anon_vma *anon_vma)
{
	struct anon_vma *root = anon_vma->root;

	anon_vma_free(anon_vma);
	if (root != anon_vma && atomic_dec_and_test(&root->refcount))
		anon_vma_free(root);
}

/*
 * IAMROOT, 2022.04.09:
 * - @rwc->anon_lock이 존재하면 해당함수에서 lock을 걸고,
 *   그게 아니면 @page에 대해서 anon_vma lock을 걸고 anon_vma를 가져온다.
 */
static struct anon_vma *rmap_walk_anon_lock(struct page *page,
					struct rmap_walk_control *rwc)
{
	struct anon_vma *anon_vma;

/*
 * IAMROOT, 2022.04.09:
 * - ex) page_lock_anon_vma_read
 */
	if (rwc->anon_lock)
		return rwc->anon_lock(page);

	/*
	 * Note: remove_migration_ptes() cannot use page_lock_anon_vma_read()
	 * because that depends on page_mapped(); but not all its usages
	 * are holding mmap_lock. Users without mmap_lock are required to
	 * take a reference count to prevent the anon_vma disappearing
	 */
	anon_vma = page_anon_vma(page);
	if (!anon_vma)
		return NULL;

	anon_vma_lock_read(anon_vma);
	return anon_vma;
}

/*
 * rmap_walk_anon - do something to anonymous page using the object-based
 * rmap method
 * @page: the page to be handled
 * @rwc: control variable according to each walk type
 *
 * Find all the mappings of a page using the mapping pointer and the vma chains
 * contained in the anon_vma struct it points to.
 *
 * When called from page_mlock(), the mmap_lock of the mm containing the vma
 * where the page was found will be held for write.  So, we won't recheck
 * vm_flags for that VMA.  That should be OK, because that vma shouldn't be
 * LOCKED.
 */
/*
 * IAMROOT, 2022.04.09:
 * - @locked에 따라 lock을 한후 anon_vma구하여 anon_vma의 root를 가지고
 *   @page의 start ~ end까지의 범위에서 @rwc의 callback함수를 호출한다.
 */
static void rmap_walk_anon(struct page *page, struct rmap_walk_control *rwc,
		bool locked)
{
	struct anon_vma *anon_vma;
	pgoff_t pgoff_start, pgoff_end;
	struct anon_vma_chain *avc;

/*
 * IAMROOT, 2022.04.09:
 * - locked이미 걸려있으면 anon_vma만 가져오고 그게 아니면 lock을 걸고
 *   가져온다.
 */
	if (locked) {
		anon_vma = page_anon_vma(page);
		/* anon_vma disappear under us? */
		VM_BUG_ON_PAGE(!anon_vma, page);
	} else {
		anon_vma = rmap_walk_anon_lock(page, rwc);
	}
	if (!anon_vma)
		return;

	pgoff_start = page_to_pgoff(page);
	pgoff_end = pgoff_start + thp_nr_pages(page) - 1;

/*
 * IAMROOT, 2022.04.09:
 * - pgoff_start ~ pgoff_end까지범위의 avc를 순회한다.
 */
	anon_vma_interval_tree_foreach(avc, &anon_vma->rb_root,
			pgoff_start, pgoff_end) {
		struct vm_area_struct *vma = avc->vma;
		unsigned long address = vma_address(page, vma);

		VM_BUG_ON_VMA(address == -EFAULT, vma);
		cond_resched();

/*
 * IAMROOT, 2022.04.09:
 * - skip하기 위한 동작.
 */
		if (rwc->invalid_vma && rwc->invalid_vma(vma, rwc->arg))
			continue;

/*
 * IAMROOT, 2022.04.09:
 * ex) rmap_one
 * try_to_unmap   : try_to_unmap_one
 * try_to_migrate : try_to_migrate_one
 * remove_migration_ptes : remove_migration_pte,
 *
 * ex) done
 * try_to_migrate : page_not_mapped
 */
		if (!rwc->rmap_one(page, vma, address, rwc->arg))
			break;
		if (rwc->done && rwc->done(page))
			break;
	}

	if (!locked)
		anon_vma_unlock_read(anon_vma);
}

/*
 * rmap_walk_file - do something to file page using the object-based rmap method
 * @page: the page to be handled
 * @rwc: control variable according to each walk type
 *
 * Find all the mappings of a page using the mapping pointer and the vma chains
 * contained in the address_space struct it points to.
 *
 * When called from page_mlock(), the mmap_lock of the mm containing the vma
 * where the page was found will be held for write.  So, we won't recheck
 * vm_flags for that VMA.  That should be OK, because that vma shouldn't be
 * LOCKED.
 */
/*
 * IAMROOT, 2022.04.09:
 * - @locked에 따라 lock을 한후 address_space의 i_mmap을
 *   @page의 start ~ end까지의 범위를 순회하여 @rwc의
 *   callback함수를 호출한다.
 */
static void rmap_walk_file(struct page *page, struct rmap_walk_control *rwc,
		bool locked)
{
	struct address_space *mapping = page_mapping(page);
	pgoff_t pgoff_start, pgoff_end;
	struct vm_area_struct *vma;

	/*
	 * The page lock not only makes sure that page->mapping cannot
	 * suddenly be NULLified by truncation, it makes sure that the
	 * structure at mapping cannot be freed and reused yet,
	 * so we can safely take mapping->i_mmap_rwsem.
	 */
	VM_BUG_ON_PAGE(!PageLocked(page), page);

	if (!mapping)
		return;

	pgoff_start = page_to_pgoff(page);
	pgoff_end = pgoff_start + thp_nr_pages(page) - 1;
	if (!locked)
		i_mmap_lock_read(mapping);
	vma_interval_tree_foreach(vma, &mapping->i_mmap,
			pgoff_start, pgoff_end) {
		unsigned long address = vma_address(page, vma);

		VM_BUG_ON_VMA(address == -EFAULT, vma);
		cond_resched();

		if (rwc->invalid_vma && rwc->invalid_vma(vma, rwc->arg))
			continue;

		if (!rwc->rmap_one(page, vma, address, rwc->arg))
			goto done;
		if (rwc->done && rwc->done(page))
			goto done;
	}

done:
	if (!locked)
		i_mmap_unlock_read(mapping);
}

/*
 * IAMROOT, 2022.04.09:
 * - lock arg는 false. @page속성에 따라 함수를 호출한다.
 */
void rmap_walk(struct page *page, struct rmap_walk_control *rwc)
{
	if (unlikely(PageKsm(page)))
		rmap_walk_ksm(page, rwc);
	else if (PageAnon(page))
		rmap_walk_anon(page, rwc, false);
	else
		rmap_walk_file(page, rwc, false);
}

/* Like rmap_walk, but caller holds relevant rmap lock */

/*
 * IAMROOT, 2022.04.09:
 * - lock이미 걸려있다. locked arg는 true. @page속성에 따라 함수를 호출한다.
 *   (ksm은 locked을 할수 없다는게 주석으로 보인다.)
 */
void rmap_walk_locked(struct page *page, struct rmap_walk_control *rwc)
{
	/* no ksm support for now */
	VM_BUG_ON_PAGE(PageKsm(page), page);
	if (PageAnon(page))
		rmap_walk_anon(page, rwc, true);
	else
		rmap_walk_file(page, rwc, true);
}

#ifdef CONFIG_HUGETLB_PAGE
/*
 * The following two functions are for anonymous (private mapped) hugepages.
 * Unlike common anonymous pages, anonymous hugepages have no accounting code
 * and no lru code, because we handle hugepages differently from common pages.
 */
void hugepage_add_anon_rmap(struct page *page,
			    struct vm_area_struct *vma, unsigned long address)
{
	struct anon_vma *anon_vma = vma->anon_vma;
	int first;

	BUG_ON(!PageLocked(page));
	BUG_ON(!anon_vma);
	/* address might be in next vma when migration races vma_adjust */
	first = atomic_inc_and_test(compound_mapcount_ptr(page));
	if (first)
		__page_set_anon_rmap(page, vma, address, 0);
}

void hugepage_add_new_anon_rmap(struct page *page,
			struct vm_area_struct *vma, unsigned long address)
{
	BUG_ON(address < vma->vm_start || address >= vma->vm_end);
	atomic_set(compound_mapcount_ptr(page), 0);
	if (hpage_pincount_available(page))
		atomic_set(compound_pincount_ptr(page), 0);

	__page_set_anon_rmap(page, vma, address, 1);
}
#endif /* CONFIG_HUGETLB_PAGE */<|MERGE_RESOLUTION|>--- conflicted
+++ resolved
@@ -482,10 +482,6 @@
  *
  * - src만 anon_vma가 있는 상황에서, src가 root가 아니고 차수가 2미만이라면
  *   anon_vma를 재활용한다.
-<<<<<<< HEAD
- *   즉 자기자신을 가리키는 child가 없는 anon_vma라면 1일 것이다.
- * ----
-=======
  * 
  * - 아래와 같이 hierarchy하게 fork가 반복되면서 조부모 프로세스가 dead한 경우
  *   조부모의 av는 fork한 프로세스가 소유한 vma2와도 연결된 상태이다,
@@ -499,7 +495,6 @@
  * av2<-----+----------->parent vma2
  *         \
  *          \------------>child vma3 
->>>>>>> dacc2cb8
  */
 		if (!dst->anon_vma && src->anon_vma &&
 		    anon_vma != src->anon_vma && anon_vma->degree < 2)
