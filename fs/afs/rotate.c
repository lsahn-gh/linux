--- conflicted
+++ resolved
@@ -541,20 +541,13 @@
 		    test_bit(AFS_SE_EXCLUDED, &se->flags) ||
 		    !test_bit(AFS_SERVER_FL_RESPONDING, &s->flags))
 			continue;
-<<<<<<< HEAD
-		es = op->server_states->endpoint_state;
-=======
 		es = op->server_states[i].endpoint_state;
->>>>>>> 0c383648
 		sal = es->addresses;
 
 		afs_get_address_preferences_rcu(op->net, sal);
 		for (j = 0; j < sal->nr_addrs; j++) {
-<<<<<<< HEAD
-=======
 			if (es->failed_set & (1 << j))
 				continue;
->>>>>>> 0c383648
 			if (!sal->addrs[j].peer)
 				continue;
 			if (sal->addrs[j].prio > best_prio) {
@@ -614,11 +607,8 @@
 	best_prio = -1;
 	addr_index = 0;
 	for (i = 0; i < alist->nr_addrs; i++) {
-<<<<<<< HEAD
-=======
 		if (!(set & (1 << i)))
 			continue;
->>>>>>> 0c383648
 		if (alist->addrs[i].prio > best_prio) {
 			addr_index = i;
 			best_prio = alist->addrs[i].prio;
@@ -688,11 +678,7 @@
 	for (i = 0; i < op->server_list->nr_servers; i++) {
 		struct afs_endpoint_state *estate;
 
-<<<<<<< HEAD
-		estate = op->server_states->endpoint_state;
-=======
 		estate = op->server_states[i].endpoint_state;
->>>>>>> 0c383648
 		error = READ_ONCE(estate->error);
 		if (error < 0)
 			afs_op_accumulate_error(op, error, estate->abort_code);
