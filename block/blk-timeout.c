/*
 * Functions related to generic timeout handling of requests.
 */
#include <linux/kernel.h>
#include <linux/module.h>
#include <linux/blkdev.h>
#include <linux/fault-inject.h>

#include "blk.h"
#include "blk-mq.h"

#ifdef CONFIG_FAIL_IO_TIMEOUT

static DECLARE_FAULT_ATTR(fail_io_timeout);

static int __init setup_fail_io_timeout(char *str)
{
	return setup_fault_attr(&fail_io_timeout, str);
}
__setup("fail_io_timeout=", setup_fail_io_timeout);

int blk_should_fake_timeout(struct request_queue *q)
{
	if (!test_bit(QUEUE_FLAG_FAIL_IO, &q->queue_flags))
		return 0;

	return should_fail(&fail_io_timeout, 1);
}

static int __init fail_io_timeout_debugfs(void)
{
	struct dentry *dir = fault_create_debugfs_attr("fail_io_timeout",
						NULL, &fail_io_timeout);

	return PTR_ERR_OR_ZERO(dir);
}

late_initcall(fail_io_timeout_debugfs);

ssize_t part_timeout_show(struct device *dev, struct device_attribute *attr,
			  char *buf)
{
	struct gendisk *disk = dev_to_disk(dev);
	int set = test_bit(QUEUE_FLAG_FAIL_IO, &disk->queue->queue_flags);

	return sprintf(buf, "%d\n", set != 0);
}

ssize_t part_timeout_store(struct device *dev, struct device_attribute *attr,
			   const char *buf, size_t count)
{
	struct gendisk *disk = dev_to_disk(dev);
	int val;

	if (count) {
		struct request_queue *q = disk->queue;
		char *p = (char *) buf;

		val = simple_strtoul(p, &p, 10);
		spin_lock_irq(q->queue_lock);
		if (val)
			queue_flag_set(QUEUE_FLAG_FAIL_IO, q);
		else
			queue_flag_clear(QUEUE_FLAG_FAIL_IO, q);
		spin_unlock_irq(q->queue_lock);
	}

	return count;
}

#endif /* CONFIG_FAIL_IO_TIMEOUT */

/*
 * blk_delete_timer - Delete/cancel timer for a given function.
 * @req:	request that we are canceling timer for
 *
 */
void blk_delete_timer(struct request *req)
{
	list_del_init(&req->timeout_list);
}

static void blk_rq_timed_out(struct request *req)
{
	struct request_queue *q = req->q;
	enum blk_eh_timer_return ret = BLK_EH_RESET_TIMER;

	if (q->rq_timed_out_fn)
		ret = q->rq_timed_out_fn(req);
	switch (ret) {
	case BLK_EH_HANDLED:
		__blk_complete_request(req);
		break;
	case BLK_EH_RESET_TIMER:
		blk_add_timer(req);
		blk_clear_rq_complete(req);
		break;
	case BLK_EH_NOT_HANDLED:
		/*
		 * LLD handles this for now but in the future
		 * we can send a request msg to abort the command
		 * and we can move more of the generic scsi eh code to
		 * the blk layer.
		 */
		break;
	default:
		printk(KERN_ERR "block: bad eh return: %d\n", ret);
		break;
	}
}

static void blk_rq_check_expired(struct request *rq, unsigned long *next_timeout,
			  unsigned int *next_set)
{
	const unsigned long deadline = blk_rq_deadline(rq);

	if (time_after_eq(jiffies, deadline)) {
		list_del_init(&rq->timeout_list);

		/*
		 * Check if we raced with end io completion
		 */
		if (!blk_mark_rq_complete(rq))
			blk_rq_timed_out(rq);
	} else if (!*next_set || time_after(*next_timeout, deadline)) {
		*next_timeout = deadline;
		*next_set = 1;
	}
}

void blk_timeout_work(struct work_struct *work)
{
	struct request_queue *q =
		container_of(work, struct request_queue, timeout_work);
	unsigned long flags, next = 0;
	struct request *rq, *tmp;
	int next_set = 0;

	spin_lock_irqsave(q->queue_lock, flags);

	list_for_each_entry_safe(rq, tmp, &q->timeout_list, timeout_list)
		blk_rq_check_expired(rq, &next, &next_set);

	if (next_set)
		mod_timer(&q->timeout, round_jiffies_up(next));

	spin_unlock_irqrestore(q->queue_lock, flags);
}

/**
 * blk_abort_request -- Request request recovery for the specified command
 * @req:	pointer to the request of interest
 *
 * This function requests that the block layer start recovery for the
 * request by deleting the timer and calling the q's timeout function.
 * LLDDs who implement their own error recovery MAY ignore the timeout
 * event if they generated blk_abort_req. Must hold queue lock.
 */
void blk_abort_request(struct request *req)
{
	if (req->q->mq_ops) {
		/*
		 * All we need to ensure is that timeout scan takes place
		 * immediately and that scan sees the new timeout value.
		 * No need for fancy synchronizations.
		 */
		blk_rq_set_deadline(req, jiffies);
		mod_timer(&req->q->timeout, 0);
	} else {
		if (blk_mark_rq_complete(req))
			return;
		blk_delete_timer(req);
		blk_rq_timed_out(req);
	}
}
EXPORT_SYMBOL_GPL(blk_abort_request);

unsigned long blk_rq_timeout(unsigned long timeout)
{
	unsigned long maxt;

	maxt = round_jiffies_up(jiffies + BLK_MAX_TIMEOUT);
	if (time_after(timeout, maxt))
		timeout = maxt;

	return timeout;
}

/**
 * blk_add_timer - Start timeout timer for a single request
 * @req:	request that is about to start running.
 *
 * Notes:
 *    Each request has its own timer, and as it is added to the queue, we
 *    set up the timer. When the request completes, we cancel the timer.
 */
void blk_add_timer(struct request *req)
{
	struct request_queue *q = req->q;
	unsigned long expiry;

	if (!q->mq_ops)
		lockdep_assert_held(q->queue_lock);

	/* blk-mq has its own handler, so we don't need ->rq_timed_out_fn */
	if (!q->mq_ops && !q->rq_timed_out_fn)
		return;

	BUG_ON(!list_empty(&req->timeout_list));

	/*
	 * Some LLDs, like scsi, peek at the timeout to prevent a
	 * command from being retried forever.
	 */
	if (!req->timeout)
		req->timeout = q->rq_timeout;

<<<<<<< HEAD
	WRITE_ONCE(req->deadline, jiffies + req->timeout);
=======
	blk_rq_set_deadline(req, jiffies + req->timeout);
	req->rq_flags &= ~RQF_MQ_TIMEOUT_EXPIRED;
>>>>>>> 5fa4ec9c

	/*
	 * Only the non-mq case needs to add the request to a protected list.
	 * For the mq case we simply scan the tag map.
	 */
	if (!q->mq_ops)
		list_add_tail(&req->timeout_list, &req->q->timeout_list);

	/*
	 * If the timer isn't already pending or this timeout is earlier
	 * than an existing one, modify the timer. Round up to next nearest
	 * second.
	 */
	expiry = blk_rq_timeout(round_jiffies_up(blk_rq_deadline(req)));

	if (!timer_pending(&q->timeout) ||
	    time_before(expiry, q->timeout.expires)) {
		unsigned long diff = q->timeout.expires - expiry;

		/*
		 * Due to added timer slack to group timers, the timer
		 * will often be a little in front of what we asked for.
		 * So apply some tolerance here too, otherwise we keep
		 * modifying the timer because expires for value X
		 * will be X + something.
		 */
		if (!timer_pending(&q->timeout) || (diff >= HZ / 2))
			mod_timer(&q->timeout, expiry);
	}

}<|MERGE_RESOLUTION|>--- conflicted
+++ resolved
@@ -215,12 +215,8 @@
 	if (!req->timeout)
 		req->timeout = q->rq_timeout;
 
-<<<<<<< HEAD
-	WRITE_ONCE(req->deadline, jiffies + req->timeout);
-=======
 	blk_rq_set_deadline(req, jiffies + req->timeout);
 	req->rq_flags &= ~RQF_MQ_TIMEOUT_EXPIRED;
->>>>>>> 5fa4ec9c
 
 	/*
 	 * Only the non-mq case needs to add the request to a protected list.
