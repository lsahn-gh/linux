--- conflicted
+++ resolved
@@ -367,13 +367,6 @@
 	if (device_property_read_u32(&pdev->dev, "reg-io-width",
 				     &dws->reg_io_width))
 		dws->reg_io_width = 4;
-<<<<<<< HEAD
-
-	num_cs = 4;
-
-	device_property_read_u32(&pdev->dev, "num-cs", &num_cs);
-=======
->>>>>>> 0c383648
 
 	/* Rely on the auto-detection if no property specified */
 	device_property_read_u32(&pdev->dev, "num-cs", &dws->num_cs);
