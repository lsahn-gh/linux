/*
 * NXP TDA18218HN silicon tuner driver
 *
 * Copyright (C) 2010 Antti Palosaari <crope@iki.fi>
 *
 *    This program is free software; you can redistribute it and/or modify
 *    it under the terms of the GNU General Public License as published by
 *    the Free Software Foundation; either version 2 of the License, or
 *    (at your option) any later version.
 *
 *    This program is distributed in the hope that it will be useful,
 *    but WITHOUT ANY WARRANTY; without even the implied warranty of
 *    MERCHANTABILITY or FITNESS FOR A PARTICULAR PURPOSE.  See the
 *    GNU General Public License for more details.
 *
 *    You should have received a copy of the GNU General Public License
 *    along with this program; if not, write to the Free Software
 *    Foundation, Inc., 675 Mass Ave, Cambridge, MA 02139, USA.
 */

#include "tda18218.h"
#include "tda18218_priv.h"

static int debug;
module_param(debug, int, 0644);
MODULE_PARM_DESC(debug, "Turn on/off debugging (default:off).");

/* write multiple registers */
static int tda18218_wr_regs(struct tda18218_priv *priv, u8 reg, u8 *val, u8 len)
{
	int ret = 0;
	u8 buf[1+len], quotient, remainder, i, msg_len, msg_len_max;
	struct i2c_msg msg[1] = {
		{
			.addr = priv->cfg->i2c_address,
			.flags = 0,
			.buf = buf,
		}
	};

	msg_len_max = priv->cfg->i2c_wr_max - 1;
	quotient = len / msg_len_max;
	remainder = len % msg_len_max;
	msg_len = msg_len_max;
	for (i = 0; (i <= quotient && remainder); i++) {
		if (i == quotient)  /* set len of the last msg */
			msg_len = remainder;

		msg[0].len = msg_len + 1;
		buf[0] = reg + i * msg_len_max;
		memcpy(&buf[1], &val[i * msg_len_max], msg_len);

		ret = i2c_transfer(priv->i2c, msg, 1);
		if (ret != 1)
			break;
	}

	if (ret == 1) {
		ret = 0;
	} else {
		warn("i2c wr failed ret:%d reg:%02x len:%d", ret, reg, len);
		ret = -EREMOTEIO;
	}

	return ret;
}

/* read multiple registers */
static int tda18218_rd_regs(struct tda18218_priv *priv, u8 reg, u8 *val, u8 len)
{
	int ret;
	u8 buf[reg+len]; /* we must start read always from reg 0x00 */
	struct i2c_msg msg[2] = {
		{
			.addr = priv->cfg->i2c_address,
			.flags = 0,
			.len = 1,
			.buf = "\x00",
		}, {
			.addr = priv->cfg->i2c_address,
			.flags = I2C_M_RD,
			.len = sizeof(buf),
			.buf = buf,
		}
	};

	ret = i2c_transfer(priv->i2c, msg, 2);
	if (ret == 2) {
		memcpy(val, &buf[reg], len);
		ret = 0;
	} else {
		warn("i2c rd failed ret:%d reg:%02x len:%d", ret, reg, len);
		ret = -EREMOTEIO;
	}

	return ret;
}

/* write single register */
static int tda18218_wr_reg(struct tda18218_priv *priv, u8 reg, u8 val)
{
	return tda18218_wr_regs(priv, reg, &val, 1);
}

/* read single register */

static int tda18218_rd_reg(struct tda18218_priv *priv, u8 reg, u8 *val)
{
	return tda18218_rd_regs(priv, reg, val, 1);
}

static int tda18218_set_params(struct dvb_frontend *fe,
	struct dvb_frontend_parameters *params)
{
	struct tda18218_priv *priv = fe->tuner_priv;
	int ret;
	u8 buf[3], i, BP_Filter, LP_Fc;
	u32 LO_Frac;
	/* TODO: find out correct AGC algorithm */
	u8 agc[][2] = {
		{ R20_AGC11, 0x60 },
		{ R23_AGC21, 0x02 },
		{ R20_AGC11, 0xa0 },
		{ R23_AGC21, 0x09 },
		{ R20_AGC11, 0xe0 },
		{ R23_AGC21, 0x0c },
		{ R20_AGC11, 0x40 },
		{ R23_AGC21, 0x01 },
		{ R20_AGC11, 0x80 },
		{ R23_AGC21, 0x08 },
		{ R20_AGC11, 0xc0 },
		{ R23_AGC21, 0x0b },
		{ R24_AGC22, 0x1c },
		{ R24_AGC22, 0x0c },
	};

	if (fe->ops.i2c_gate_ctrl)
		fe->ops.i2c_gate_ctrl(fe, 1); /* open I2C-gate */

	/* low-pass filter cut-off frequency */
	switch (params->u.ofdm.bandwidth) {
	case BANDWIDTH_6_MHZ:
		LP_Fc = 0;
<<<<<<< HEAD
		priv->if_frequency = 4000000;
=======
		LO_Frac = params->frequency + 3000000;
>>>>>>> 5f0a6e2d
		break;
	case BANDWIDTH_7_MHZ:
		LP_Fc = 1;
		priv->if_frequency = 3500000;
		break;
	case BANDWIDTH_8_MHZ:
	default:
		LP_Fc = 2;
		priv->if_frequency = 4000000;
		break;
	}

	LO_Frac = params->frequency + priv->if_frequency;

	/* band-pass filter */
	if (LO_Frac < 188000000)
		BP_Filter = 3;
	else if (LO_Frac < 253000000)
		BP_Filter = 4;
	else if (LO_Frac < 343000000)
		BP_Filter = 5;
	else
		BP_Filter = 6;

	buf[0] = (priv->regs[R1A_IF1] & ~7) | BP_Filter; /* BP_Filter */
	buf[1] = (priv->regs[R1B_IF2] & ~3) | LP_Fc; /* LP_Fc */
	buf[2] = priv->regs[R1C_AGC2B];
	ret = tda18218_wr_regs(priv, R1A_IF1, buf, 3);
	if (ret)
		goto error;

	buf[0] = (LO_Frac / 1000) >> 12; /* LO_Frac_0 */
	buf[1] = (LO_Frac / 1000) >> 4; /* LO_Frac_1 */
	buf[2] = (LO_Frac / 1000) << 4 |
		(priv->regs[R0C_MD5] & 0x0f); /* LO_Frac_2 */
	ret = tda18218_wr_regs(priv, R0A_MD3, buf, 3);
	if (ret)
		goto error;

	buf[0] = priv->regs[R0F_MD8] | (1 << 6); /* Freq_prog_Start */
	ret = tda18218_wr_regs(priv, R0F_MD8, buf, 1);
	if (ret)
		goto error;

	buf[0] = priv->regs[R0F_MD8] & ~(1 << 6); /* Freq_prog_Start */
	ret = tda18218_wr_regs(priv, R0F_MD8, buf, 1);
	if (ret)
		goto error;

	/* trigger AGC */
	for (i = 0; i < ARRAY_SIZE(agc); i++) {
		ret = tda18218_wr_reg(priv, agc[i][0], agc[i][1]);
		if (ret)
			goto error;
	}

error:
	if (fe->ops.i2c_gate_ctrl)
		fe->ops.i2c_gate_ctrl(fe, 0); /* close I2C-gate */

	if (ret)
		dbg("%s: failed ret:%d", __func__, ret);

	return ret;
}

static int tda18218_get_if_frequency(struct dvb_frontend *fe, u32 *frequency)
{
	struct tda18218_priv *priv = fe->tuner_priv;
	*frequency = priv->if_frequency;
	dbg("%s: if=%d", __func__, *frequency);
	return 0;
}

static int tda18218_sleep(struct dvb_frontend *fe)
{
	struct tda18218_priv *priv = fe->tuner_priv;
	int ret;

	if (fe->ops.i2c_gate_ctrl)
		fe->ops.i2c_gate_ctrl(fe, 1); /* open I2C-gate */

	/* standby */
	ret = tda18218_wr_reg(priv, R17_PD1, priv->regs[R17_PD1] | (1 << 0));

	if (fe->ops.i2c_gate_ctrl)
		fe->ops.i2c_gate_ctrl(fe, 0); /* close I2C-gate */

	if (ret)
		dbg("%s: failed ret:%d", __func__, ret);

	return ret;
}

static int tda18218_init(struct dvb_frontend *fe)
{
	struct tda18218_priv *priv = fe->tuner_priv;
	int ret;

	/* TODO: calibrations */

	if (fe->ops.i2c_gate_ctrl)
		fe->ops.i2c_gate_ctrl(fe, 1); /* open I2C-gate */

	ret = tda18218_wr_regs(priv, R00_ID, priv->regs, TDA18218_NUM_REGS);

	if (fe->ops.i2c_gate_ctrl)
		fe->ops.i2c_gate_ctrl(fe, 0); /* close I2C-gate */

	if (ret)
		dbg("%s: failed ret:%d", __func__, ret);

	return ret;
}

static int tda18218_release(struct dvb_frontend *fe)
{
	kfree(fe->tuner_priv);
	fe->tuner_priv = NULL;
	return 0;
}

static const struct dvb_tuner_ops tda18218_tuner_ops = {
	.info = {
		.name           = "NXP TDA18218",

		.frequency_min  = 174000000,
		.frequency_max  = 864000000,
		.frequency_step =      1000,
	},

	.release       = tda18218_release,
	.init          = tda18218_init,
	.sleep         = tda18218_sleep,

	.set_params    = tda18218_set_params,

	.get_if_frequency = tda18218_get_if_frequency,
};

struct dvb_frontend *tda18218_attach(struct dvb_frontend *fe,
	struct i2c_adapter *i2c, struct tda18218_config *cfg)
{
	struct tda18218_priv *priv = NULL;
	u8 val;
	int ret;
	/* chip default registers values */
	static u8 def_regs[] = {
		0xc0, 0x88, 0x00, 0x8e, 0x03, 0x00, 0x00, 0xd0, 0x00, 0x40,
		0x00, 0x00, 0x07, 0xff, 0x84, 0x09, 0x00, 0x13, 0x00, 0x00,
		0x01, 0x84, 0x09, 0xf0, 0x19, 0x0a, 0x8e, 0x69, 0x98, 0x01,
		0x00, 0x58, 0x10, 0x40, 0x8c, 0x00, 0x0c, 0x48, 0x85, 0xc9,
		0xa7, 0x00, 0x00, 0x00, 0x30, 0x81, 0x80, 0x00, 0x39, 0x00,
		0x8a, 0x00, 0x00, 0x00, 0x00, 0x00, 0x00, 0xf6, 0xf6
	};

	priv = kzalloc(sizeof(struct tda18218_priv), GFP_KERNEL);
	if (priv == NULL)
		return NULL;

	priv->cfg = cfg;
	priv->i2c = i2c;
	fe->tuner_priv = priv;

	if (fe->ops.i2c_gate_ctrl)
		fe->ops.i2c_gate_ctrl(fe, 1); /* open I2C-gate */

	/* check if the tuner is there */
	ret = tda18218_rd_reg(priv, R00_ID, &val);
	dbg("%s: ret:%d chip ID:%02x", __func__, ret, val);
	if (ret || val != def_regs[R00_ID]) {
		kfree(priv);
		return NULL;
	}

	info("NXP TDA18218HN successfully identified.");

	memcpy(&fe->ops.tuner_ops, &tda18218_tuner_ops,
		sizeof(struct dvb_tuner_ops));
	memcpy(priv->regs, def_regs, sizeof(def_regs));

	/* loop-through enabled chip default register values */
	if (priv->cfg->loop_through) {
		priv->regs[R17_PD1] = 0xb0;
		priv->regs[R18_PD2] = 0x59;
	}

	/* standby */
	ret = tda18218_wr_reg(priv, R17_PD1, priv->regs[R17_PD1] | (1 << 0));
	if (ret)
		dbg("%s: failed ret:%d", __func__, ret);

	if (fe->ops.i2c_gate_ctrl)
		fe->ops.i2c_gate_ctrl(fe, 0); /* close I2C-gate */

	return fe;
}
EXPORT_SYMBOL(tda18218_attach);

MODULE_DESCRIPTION("NXP TDA18218HN silicon tuner driver");
MODULE_AUTHOR("Antti Palosaari <crope@iki.fi>");
MODULE_LICENSE("GPL");<|MERGE_RESOLUTION|>--- conflicted
+++ resolved
@@ -141,11 +141,7 @@
 	switch (params->u.ofdm.bandwidth) {
 	case BANDWIDTH_6_MHZ:
 		LP_Fc = 0;
-<<<<<<< HEAD
-		priv->if_frequency = 4000000;
-=======
-		LO_Frac = params->frequency + 3000000;
->>>>>>> 5f0a6e2d
+		priv->if_frequency = 3000000;
 		break;
 	case BANDWIDTH_7_MHZ:
 		LP_Fc = 1;
