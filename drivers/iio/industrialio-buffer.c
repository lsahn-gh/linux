// SPDX-License-Identifier: GPL-2.0-only
/* The industrial I/O core
 *
 * Copyright (c) 2008 Jonathan Cameron
 *
 * Handling of buffer allocation / resizing.
 *
 * Things to look at here.
 * - Better memory allocation techniques?
 * - Alternative access techniques?
 */
#include <linux/anon_inodes.h>
#include <linux/kernel.h>
#include <linux/export.h>
#include <linux/device.h>
#include <linux/file.h>
#include <linux/fs.h>
#include <linux/cdev.h>
#include <linux/slab.h>
#include <linux/poll.h>
#include <linux/sched/signal.h>

#include <linux/iio/iio.h>
#include <linux/iio/iio-opaque.h>
#include "iio_core.h"
#include "iio_core_trigger.h"
#include <linux/iio/sysfs.h>
#include <linux/iio/buffer.h>
#include <linux/iio/buffer_impl.h>

static const char * const iio_endian_prefix[] = {
	[IIO_BE] = "be",
	[IIO_LE] = "le",
};

static bool iio_buffer_is_active(struct iio_buffer *buf)
{
	return !list_empty(&buf->buffer_list);
}

static size_t iio_buffer_data_available(struct iio_buffer *buf)
{
	return buf->access->data_available(buf);
}

static int iio_buffer_flush_hwfifo(struct iio_dev *indio_dev,
				   struct iio_buffer *buf, size_t required)
{
	if (!indio_dev->info->hwfifo_flush_to_buffer)
		return -ENODEV;

	return indio_dev->info->hwfifo_flush_to_buffer(indio_dev, required);
}

static bool iio_buffer_ready(struct iio_dev *indio_dev, struct iio_buffer *buf,
			     size_t to_wait, int to_flush)
{
	size_t avail;
	int flushed = 0;

	/* wakeup if the device was unregistered */
	if (!indio_dev->info)
		return true;

	/* drain the buffer if it was disabled */
	if (!iio_buffer_is_active(buf)) {
		to_wait = min_t(size_t, to_wait, 1);
		to_flush = 0;
	}

	avail = iio_buffer_data_available(buf);

	if (avail >= to_wait) {
		/* force a flush for non-blocking reads */
		if (!to_wait && avail < to_flush)
			iio_buffer_flush_hwfifo(indio_dev, buf,
						to_flush - avail);
		return true;
	}

	if (to_flush)
		flushed = iio_buffer_flush_hwfifo(indio_dev, buf,
						  to_wait - avail);
	if (flushed <= 0)
		return false;

	if (avail + flushed >= to_wait)
		return true;

	return false;
}

/**
 * iio_buffer_read() - chrdev read for buffer access
 * @filp:	File structure pointer for the char device
 * @buf:	Destination buffer for iio buffer read
 * @n:		First n bytes to read
 * @f_ps:	Long offset provided by the user as a seek position
 *
 * This function relies on all buffer implementations having an
 * iio_buffer as their first element.
 *
 * Return: negative values corresponding to error codes or ret != 0
 *	   for ending the reading activity
 **/
static ssize_t iio_buffer_read(struct file *filp, char __user *buf,
			       size_t n, loff_t *f_ps)
{
	struct iio_dev_buffer_pair *ib = filp->private_data;
	struct iio_buffer *rb = ib->buffer;
	struct iio_dev *indio_dev = ib->indio_dev;
	DEFINE_WAIT_FUNC(wait, woken_wake_function);
	size_t datum_size;
	size_t to_wait;
	int ret = 0;

	if (!indio_dev->info)
		return -ENODEV;

	if (!rb || !rb->access->read)
		return -EINVAL;

	if (rb->direction != IIO_BUFFER_DIRECTION_IN)
		return -EPERM;

	datum_size = rb->bytes_per_datum;

	/*
	 * If datum_size is 0 there will never be anything to read from the
	 * buffer, so signal end of file now.
	 */
	if (!datum_size)
		return 0;

	if (filp->f_flags & O_NONBLOCK)
		to_wait = 0;
	else
		to_wait = min_t(size_t, n / datum_size, rb->watermark);

	add_wait_queue(&rb->pollq, &wait);
	do {
		if (!indio_dev->info) {
			ret = -ENODEV;
			break;
		}

		if (!iio_buffer_ready(indio_dev, rb, to_wait, n / datum_size)) {
			if (signal_pending(current)) {
				ret = -ERESTARTSYS;
				break;
			}

			wait_woken(&wait, TASK_INTERRUPTIBLE,
				   MAX_SCHEDULE_TIMEOUT);
			continue;
		}

		ret = rb->access->read(rb, n, buf);
		if (ret == 0 && (filp->f_flags & O_NONBLOCK))
			ret = -EAGAIN;
	} while (ret == 0);
	remove_wait_queue(&rb->pollq, &wait);

	return ret;
}

static size_t iio_buffer_space_available(struct iio_buffer *buf)
{
	if (buf->access->space_available)
		return buf->access->space_available(buf);

	return SIZE_MAX;
}

static ssize_t iio_buffer_write(struct file *filp, const char __user *buf,
				size_t n, loff_t *f_ps)
{
	struct iio_dev_buffer_pair *ib = filp->private_data;
	struct iio_buffer *rb = ib->buffer;
	struct iio_dev *indio_dev = ib->indio_dev;
	DEFINE_WAIT_FUNC(wait, woken_wake_function);
	int ret = 0;
	size_t written;

	if (!indio_dev->info)
		return -ENODEV;

	if (!rb || !rb->access->write)
		return -EINVAL;

	if (rb->direction != IIO_BUFFER_DIRECTION_OUT)
		return -EPERM;

	written = 0;
	add_wait_queue(&rb->pollq, &wait);
	do {
		if (indio_dev->info == NULL)
			return -ENODEV;

		if (!iio_buffer_space_available(rb)) {
			if (signal_pending(current)) {
				ret = -ERESTARTSYS;
				break;
			}

			wait_woken(&wait, TASK_INTERRUPTIBLE,
					MAX_SCHEDULE_TIMEOUT);
			continue;
		}

		ret = rb->access->write(rb, n - written, buf + written);
		if (ret == 0 && (filp->f_flags & O_NONBLOCK))
			ret = -EAGAIN;

		if (ret > 0) {
			written += ret;
			if (written != n && !(filp->f_flags & O_NONBLOCK))
				continue;
		}
	} while (ret == 0);
	remove_wait_queue(&rb->pollq, &wait);

	return ret < 0 ? ret : n;
}

/**
 * iio_buffer_poll() - poll the buffer to find out if it has data
 * @filp:	File structure pointer for device access
 * @wait:	Poll table structure pointer for which the driver adds
 *		a wait queue
 *
 * Return: (EPOLLIN | EPOLLRDNORM) if data is available for reading
 *	   or 0 for other cases
 */
static __poll_t iio_buffer_poll(struct file *filp,
				struct poll_table_struct *wait)
{
	struct iio_dev_buffer_pair *ib = filp->private_data;
	struct iio_buffer *rb = ib->buffer;
	struct iio_dev *indio_dev = ib->indio_dev;

	if (!indio_dev->info || rb == NULL)
		return 0;

	poll_wait(filp, &rb->pollq, wait);

	switch (rb->direction) {
	case IIO_BUFFER_DIRECTION_IN:
		if (iio_buffer_ready(indio_dev, rb, rb->watermark, 0))
			return EPOLLIN | EPOLLRDNORM;
		break;
	case IIO_BUFFER_DIRECTION_OUT:
		if (iio_buffer_space_available(rb))
			return EPOLLOUT | EPOLLWRNORM;
		break;
	}

	return 0;
}

ssize_t iio_buffer_read_wrapper(struct file *filp, char __user *buf,
				size_t n, loff_t *f_ps)
{
	struct iio_dev_buffer_pair *ib = filp->private_data;
	struct iio_buffer *rb = ib->buffer;

	/* check if buffer was opened through new API */
	if (test_bit(IIO_BUSY_BIT_POS, &rb->flags))
		return -EBUSY;

	return iio_buffer_read(filp, buf, n, f_ps);
}

ssize_t iio_buffer_write_wrapper(struct file *filp, const char __user *buf,
				 size_t n, loff_t *f_ps)
{
	struct iio_dev_buffer_pair *ib = filp->private_data;
	struct iio_buffer *rb = ib->buffer;

	/* check if buffer was opened through new API */
	if (test_bit(IIO_BUSY_BIT_POS, &rb->flags))
		return -EBUSY;

	return iio_buffer_write(filp, buf, n, f_ps);
}

__poll_t iio_buffer_poll_wrapper(struct file *filp,
				 struct poll_table_struct *wait)
{
	struct iio_dev_buffer_pair *ib = filp->private_data;
	struct iio_buffer *rb = ib->buffer;

	/* check if buffer was opened through new API */
	if (test_bit(IIO_BUSY_BIT_POS, &rb->flags))
		return 0;

	return iio_buffer_poll(filp, wait);
}

/**
 * iio_buffer_wakeup_poll - Wakes up the buffer waitqueue
 * @indio_dev: The IIO device
 *
 * Wakes up the event waitqueue used for poll(). Should usually
 * be called when the device is unregistered.
 */
void iio_buffer_wakeup_poll(struct iio_dev *indio_dev)
{
	struct iio_dev_opaque *iio_dev_opaque = to_iio_dev_opaque(indio_dev);
	struct iio_buffer *buffer;
	unsigned int i;

	for (i = 0; i < iio_dev_opaque->attached_buffers_cnt; i++) {
		buffer = iio_dev_opaque->attached_buffers[i];
		wake_up(&buffer->pollq);
	}
}

int iio_pop_from_buffer(struct iio_buffer *buffer, void *data)
{
	if (!buffer || !buffer->access || !buffer->access->remove_from)
		return -EINVAL;

	return buffer->access->remove_from(buffer, data);
}
EXPORT_SYMBOL_GPL(iio_pop_from_buffer);

void iio_buffer_init(struct iio_buffer *buffer)
{
	INIT_LIST_HEAD(&buffer->demux_list);
	INIT_LIST_HEAD(&buffer->buffer_list);
	init_waitqueue_head(&buffer->pollq);
	kref_init(&buffer->ref);
	if (!buffer->watermark)
		buffer->watermark = 1;
}
EXPORT_SYMBOL(iio_buffer_init);

void iio_device_detach_buffers(struct iio_dev *indio_dev)
{
	struct iio_dev_opaque *iio_dev_opaque = to_iio_dev_opaque(indio_dev);
	struct iio_buffer *buffer;
	unsigned int i;

	for (i = 0; i < iio_dev_opaque->attached_buffers_cnt; i++) {
		buffer = iio_dev_opaque->attached_buffers[i];
		iio_buffer_put(buffer);
	}

	kfree(iio_dev_opaque->attached_buffers);
}

static ssize_t iio_show_scan_index(struct device *dev,
				   struct device_attribute *attr,
				   char *buf)
{
	return sysfs_emit(buf, "%u\n", to_iio_dev_attr(attr)->c->scan_index);
}

static ssize_t iio_show_fixed_type(struct device *dev,
				   struct device_attribute *attr,
				   char *buf)
{
	struct iio_dev_attr *this_attr = to_iio_dev_attr(attr);
	u8 type = this_attr->c->scan_type.endianness;

	if (type == IIO_CPU) {
#ifdef __LITTLE_ENDIAN
		type = IIO_LE;
#else
		type = IIO_BE;
#endif
	}
	if (this_attr->c->scan_type.repeat > 1)
		return sysfs_emit(buf, "%s:%c%d/%dX%d>>%u\n",
		       iio_endian_prefix[type],
		       this_attr->c->scan_type.sign,
		       this_attr->c->scan_type.realbits,
		       this_attr->c->scan_type.storagebits,
		       this_attr->c->scan_type.repeat,
		       this_attr->c->scan_type.shift);
	else
		return sysfs_emit(buf, "%s:%c%d/%d>>%u\n",
		       iio_endian_prefix[type],
		       this_attr->c->scan_type.sign,
		       this_attr->c->scan_type.realbits,
		       this_attr->c->scan_type.storagebits,
		       this_attr->c->scan_type.shift);
}

static ssize_t iio_scan_el_show(struct device *dev,
				struct device_attribute *attr,
				char *buf)
{
	int ret;
	struct iio_buffer *buffer = to_iio_dev_attr(attr)->buffer;

	/* Ensure ret is 0 or 1. */
	ret = !!test_bit(to_iio_dev_attr(attr)->address,
		       buffer->scan_mask);

	return sysfs_emit(buf, "%d\n", ret);
}

/* Note NULL used as error indicator as it doesn't make sense. */
static const unsigned long *iio_scan_mask_match(const unsigned long *av_masks,
					  unsigned int masklength,
					  const unsigned long *mask,
					  bool strict)
{
	if (bitmap_empty(mask, masklength))
		return NULL;
	while (*av_masks) {
		if (strict) {
			if (bitmap_equal(mask, av_masks, masklength))
				return av_masks;
		} else {
			if (bitmap_subset(mask, av_masks, masklength))
				return av_masks;
		}
		av_masks += BITS_TO_LONGS(masklength);
	}
	return NULL;
}

static bool iio_validate_scan_mask(struct iio_dev *indio_dev,
	const unsigned long *mask)
{
	if (!indio_dev->setup_ops->validate_scan_mask)
		return true;

	return indio_dev->setup_ops->validate_scan_mask(indio_dev, mask);
}

/**
 * iio_scan_mask_set() - set particular bit in the scan mask
 * @indio_dev: the iio device
 * @buffer: the buffer whose scan mask we are interested in
 * @bit: the bit to be set.
 *
 * Note that at this point we have no way of knowing what other
 * buffers might request, hence this code only verifies that the
 * individual buffers request is plausible.
 */
static int iio_scan_mask_set(struct iio_dev *indio_dev,
		      struct iio_buffer *buffer, int bit)
{
	const unsigned long *mask;
	unsigned long *trialmask;

	if (!indio_dev->masklength) {
		WARN(1, "Trying to set scanmask prior to registering buffer\n");
		return -EINVAL;
	}

	trialmask = bitmap_alloc(indio_dev->masklength, GFP_KERNEL);
	if (!trialmask)
		return -ENOMEM;
	bitmap_copy(trialmask, buffer->scan_mask, indio_dev->masklength);
	set_bit(bit, trialmask);

	if (!iio_validate_scan_mask(indio_dev, trialmask))
		goto err_invalid_mask;

	if (indio_dev->available_scan_masks) {
		mask = iio_scan_mask_match(indio_dev->available_scan_masks,
					   indio_dev->masklength,
					   trialmask, false);
		if (!mask)
			goto err_invalid_mask;
	}
	bitmap_copy(buffer->scan_mask, trialmask, indio_dev->masklength);

	bitmap_free(trialmask);

	return 0;

err_invalid_mask:
	bitmap_free(trialmask);
	return -EINVAL;
}

static int iio_scan_mask_clear(struct iio_buffer *buffer, int bit)
{
	clear_bit(bit, buffer->scan_mask);
	return 0;
}

static int iio_scan_mask_query(struct iio_dev *indio_dev,
			       struct iio_buffer *buffer, int bit)
{
	if (bit > indio_dev->masklength)
		return -EINVAL;

	if (!buffer->scan_mask)
		return 0;

	/* Ensure return value is 0 or 1. */
	return !!test_bit(bit, buffer->scan_mask);
};

static ssize_t iio_scan_el_store(struct device *dev,
				 struct device_attribute *attr,
				 const char *buf,
				 size_t len)
{
	int ret;
	bool state;
	struct iio_dev *indio_dev = dev_to_iio_dev(dev);
	struct iio_dev_attr *this_attr = to_iio_dev_attr(attr);
	struct iio_buffer *buffer = this_attr->buffer;

	ret = strtobool(buf, &state);
	if (ret < 0)
		return ret;
	mutex_lock(&indio_dev->mlock);
	if (iio_buffer_is_active(buffer)) {
		ret = -EBUSY;
		goto error_ret;
	}
	ret = iio_scan_mask_query(indio_dev, buffer, this_attr->address);
	if (ret < 0)
		goto error_ret;
	if (!state && ret) {
		ret = iio_scan_mask_clear(buffer, this_attr->address);
		if (ret)
			goto error_ret;
	} else if (state && !ret) {
		ret = iio_scan_mask_set(indio_dev, buffer, this_attr->address);
		if (ret)
			goto error_ret;
	}

error_ret:
	mutex_unlock(&indio_dev->mlock);

	return ret < 0 ? ret : len;

}

static ssize_t iio_scan_el_ts_show(struct device *dev,
				   struct device_attribute *attr,
				   char *buf)
{
	struct iio_buffer *buffer = to_iio_dev_attr(attr)->buffer;

	return sysfs_emit(buf, "%d\n", buffer->scan_timestamp);
}

static ssize_t iio_scan_el_ts_store(struct device *dev,
				    struct device_attribute *attr,
				    const char *buf,
				    size_t len)
{
	int ret;
	struct iio_dev *indio_dev = dev_to_iio_dev(dev);
	struct iio_buffer *buffer = to_iio_dev_attr(attr)->buffer;
	bool state;

	ret = strtobool(buf, &state);
	if (ret < 0)
		return ret;

	mutex_lock(&indio_dev->mlock);
	if (iio_buffer_is_active(buffer)) {
		ret = -EBUSY;
		goto error_ret;
	}
	buffer->scan_timestamp = state;
error_ret:
	mutex_unlock(&indio_dev->mlock);

	return ret ? ret : len;
}

static int iio_buffer_add_channel_sysfs(struct iio_dev *indio_dev,
					struct iio_buffer *buffer,
					const struct iio_chan_spec *chan)
{
	int ret, attrcount = 0;

	ret = __iio_add_chan_devattr("index",
				     chan,
				     &iio_show_scan_index,
				     NULL,
				     0,
				     IIO_SEPARATE,
				     &indio_dev->dev,
				     buffer,
				     &buffer->buffer_attr_list);
	if (ret)
		return ret;
	attrcount++;
	ret = __iio_add_chan_devattr("type",
				     chan,
				     &iio_show_fixed_type,
				     NULL,
				     0,
				     0,
				     &indio_dev->dev,
				     buffer,
				     &buffer->buffer_attr_list);
	if (ret)
		return ret;
	attrcount++;
	if (chan->type != IIO_TIMESTAMP)
		ret = __iio_add_chan_devattr("en",
					     chan,
					     &iio_scan_el_show,
					     &iio_scan_el_store,
					     chan->scan_index,
					     0,
					     &indio_dev->dev,
					     buffer,
					     &buffer->buffer_attr_list);
	else
		ret = __iio_add_chan_devattr("en",
					     chan,
					     &iio_scan_el_ts_show,
					     &iio_scan_el_ts_store,
					     chan->scan_index,
					     0,
					     &indio_dev->dev,
					     buffer,
					     &buffer->buffer_attr_list);
	if (ret)
		return ret;
	attrcount++;
	ret = attrcount;
	return ret;
}

static ssize_t iio_buffer_read_length(struct device *dev,
				      struct device_attribute *attr,
				      char *buf)
{
	struct iio_buffer *buffer = to_iio_dev_attr(attr)->buffer;

	return sysfs_emit(buf, "%d\n", buffer->length);
}

static ssize_t iio_buffer_write_length(struct device *dev,
				       struct device_attribute *attr,
				       const char *buf, size_t len)
{
	struct iio_dev *indio_dev = dev_to_iio_dev(dev);
	struct iio_buffer *buffer = to_iio_dev_attr(attr)->buffer;
	unsigned int val;
	int ret;

	ret = kstrtouint(buf, 10, &val);
	if (ret)
		return ret;

	if (val == buffer->length)
		return len;

	mutex_lock(&indio_dev->mlock);
	if (iio_buffer_is_active(buffer)) {
		ret = -EBUSY;
	} else {
		buffer->access->set_length(buffer, val);
		ret = 0;
	}
	if (ret)
		goto out;
	if (buffer->length && buffer->length < buffer->watermark)
		buffer->watermark = buffer->length;
out:
	mutex_unlock(&indio_dev->mlock);

	return ret ? ret : len;
}

static ssize_t iio_buffer_show_enable(struct device *dev,
				      struct device_attribute *attr,
				      char *buf)
{
	struct iio_buffer *buffer = to_iio_dev_attr(attr)->buffer;

	return sysfs_emit(buf, "%d\n", iio_buffer_is_active(buffer));
}

static unsigned int iio_storage_bytes_for_si(struct iio_dev *indio_dev,
					     unsigned int scan_index)
{
	const struct iio_chan_spec *ch;
	unsigned int bytes;

	ch = iio_find_channel_from_si(indio_dev, scan_index);
	bytes = ch->scan_type.storagebits / 8;
	if (ch->scan_type.repeat > 1)
		bytes *= ch->scan_type.repeat;
	return bytes;
}

static unsigned int iio_storage_bytes_for_timestamp(struct iio_dev *indio_dev)
{
	struct iio_dev_opaque *iio_dev_opaque = to_iio_dev_opaque(indio_dev);

	return iio_storage_bytes_for_si(indio_dev,
					iio_dev_opaque->scan_index_timestamp);
}

static int iio_compute_scan_bytes(struct iio_dev *indio_dev,
				const unsigned long *mask, bool timestamp)
{
	unsigned bytes = 0;
	int length, i, largest = 0;

	/* How much space will the demuxed element take? */
	for_each_set_bit(i, mask,
			 indio_dev->masklength) {
		length = iio_storage_bytes_for_si(indio_dev, i);
		bytes = ALIGN(bytes, length);
		bytes += length;
		largest = max(largest, length);
	}

	if (timestamp) {
		length = iio_storage_bytes_for_timestamp(indio_dev);
		bytes = ALIGN(bytes, length);
		bytes += length;
		largest = max(largest, length);
	}

	bytes = ALIGN(bytes, largest);
	return bytes;
}

static void iio_buffer_activate(struct iio_dev *indio_dev,
	struct iio_buffer *buffer)
{
	struct iio_dev_opaque *iio_dev_opaque = to_iio_dev_opaque(indio_dev);

	iio_buffer_get(buffer);
	list_add(&buffer->buffer_list, &iio_dev_opaque->buffer_list);
}

static void iio_buffer_deactivate(struct iio_buffer *buffer)
{
	list_del_init(&buffer->buffer_list);
	wake_up_interruptible(&buffer->pollq);
	iio_buffer_put(buffer);
}

static void iio_buffer_deactivate_all(struct iio_dev *indio_dev)
{
	struct iio_dev_opaque *iio_dev_opaque = to_iio_dev_opaque(indio_dev);
	struct iio_buffer *buffer, *_buffer;

	list_for_each_entry_safe(buffer, _buffer,
			&iio_dev_opaque->buffer_list, buffer_list)
		iio_buffer_deactivate(buffer);
}

static int iio_buffer_enable(struct iio_buffer *buffer,
	struct iio_dev *indio_dev)
{
	if (!buffer->access->enable)
		return 0;
	return buffer->access->enable(buffer, indio_dev);
}

static int iio_buffer_disable(struct iio_buffer *buffer,
	struct iio_dev *indio_dev)
{
	if (!buffer->access->disable)
		return 0;
	return buffer->access->disable(buffer, indio_dev);
}

static void iio_buffer_update_bytes_per_datum(struct iio_dev *indio_dev,
	struct iio_buffer *buffer)
{
	unsigned int bytes;

	if (!buffer->access->set_bytes_per_datum)
		return;

	bytes = iio_compute_scan_bytes(indio_dev, buffer->scan_mask,
		buffer->scan_timestamp);

	buffer->access->set_bytes_per_datum(buffer, bytes);
}

static int iio_buffer_request_update(struct iio_dev *indio_dev,
	struct iio_buffer *buffer)
{
	int ret;

	iio_buffer_update_bytes_per_datum(indio_dev, buffer);
	if (buffer->access->request_update) {
		ret = buffer->access->request_update(buffer);
		if (ret) {
			dev_dbg(&indio_dev->dev,
			       "Buffer not started: buffer parameter update failed (%d)\n",
				ret);
			return ret;
		}
	}

	return 0;
}

static void iio_free_scan_mask(struct iio_dev *indio_dev,
	const unsigned long *mask)
{
	/* If the mask is dynamically allocated free it, otherwise do nothing */
	if (!indio_dev->available_scan_masks)
		bitmap_free(mask);
}

struct iio_device_config {
	unsigned int mode;
	unsigned int watermark;
	const unsigned long *scan_mask;
	unsigned int scan_bytes;
	bool scan_timestamp;
};

static int iio_verify_update(struct iio_dev *indio_dev,
	struct iio_buffer *insert_buffer, struct iio_buffer *remove_buffer,
	struct iio_device_config *config)
{
	struct iio_dev_opaque *iio_dev_opaque = to_iio_dev_opaque(indio_dev);
	unsigned long *compound_mask;
	const unsigned long *scan_mask;
	bool strict_scanmask = false;
	struct iio_buffer *buffer;
	bool scan_timestamp;
	unsigned int modes;

	if (insert_buffer &&
	    bitmap_empty(insert_buffer->scan_mask, indio_dev->masklength)) {
		dev_dbg(&indio_dev->dev,
			"At least one scan element must be enabled first\n");
		return -EINVAL;
	}

	memset(config, 0, sizeof(*config));
	config->watermark = ~0;

	/*
	 * If there is just one buffer and we are removing it there is nothing
	 * to verify.
	 */
	if (remove_buffer && !insert_buffer &&
		list_is_singular(&iio_dev_opaque->buffer_list))
			return 0;

	modes = indio_dev->modes;

	list_for_each_entry(buffer, &iio_dev_opaque->buffer_list, buffer_list) {
		if (buffer == remove_buffer)
			continue;
		modes &= buffer->access->modes;
		config->watermark = min(config->watermark, buffer->watermark);
	}

	if (insert_buffer) {
		modes &= insert_buffer->access->modes;
		config->watermark = min(config->watermark,
			insert_buffer->watermark);
	}

	/* Definitely possible for devices to support both of these. */
	if ((modes & INDIO_BUFFER_TRIGGERED) && indio_dev->trig) {
		config->mode = INDIO_BUFFER_TRIGGERED;
	} else if (modes & INDIO_BUFFER_HARDWARE) {
		/*
		 * Keep things simple for now and only allow a single buffer to
		 * be connected in hardware mode.
		 */
		if (insert_buffer && !list_empty(&iio_dev_opaque->buffer_list))
			return -EINVAL;
		config->mode = INDIO_BUFFER_HARDWARE;
		strict_scanmask = true;
	} else if (modes & INDIO_BUFFER_SOFTWARE) {
		config->mode = INDIO_BUFFER_SOFTWARE;
	} else {
		/* Can only occur on first buffer */
		if (indio_dev->modes & INDIO_BUFFER_TRIGGERED)
			dev_dbg(&indio_dev->dev, "Buffer not started: no trigger\n");
		return -EINVAL;
	}

	/* What scan mask do we actually have? */
	compound_mask = bitmap_zalloc(indio_dev->masklength, GFP_KERNEL);
	if (compound_mask == NULL)
		return -ENOMEM;

	scan_timestamp = false;

	list_for_each_entry(buffer, &iio_dev_opaque->buffer_list, buffer_list) {
		if (buffer == remove_buffer)
			continue;
		bitmap_or(compound_mask, compound_mask, buffer->scan_mask,
			  indio_dev->masklength);
		scan_timestamp |= buffer->scan_timestamp;
	}

	if (insert_buffer) {
		bitmap_or(compound_mask, compound_mask,
			  insert_buffer->scan_mask, indio_dev->masklength);
		scan_timestamp |= insert_buffer->scan_timestamp;
	}

	if (indio_dev->available_scan_masks) {
		scan_mask = iio_scan_mask_match(indio_dev->available_scan_masks,
				    indio_dev->masklength,
				    compound_mask,
				    strict_scanmask);
		bitmap_free(compound_mask);
		if (scan_mask == NULL)
			return -EINVAL;
	} else {
	    scan_mask = compound_mask;
	}

	config->scan_bytes = iio_compute_scan_bytes(indio_dev,
				    scan_mask, scan_timestamp);
	config->scan_mask = scan_mask;
	config->scan_timestamp = scan_timestamp;

	return 0;
}

/**
 * struct iio_demux_table - table describing demux memcpy ops
 * @from:	index to copy from
 * @to:		index to copy to
 * @length:	how many bytes to copy
 * @l:		list head used for management
 */
struct iio_demux_table {
	unsigned from;
	unsigned to;
	unsigned length;
	struct list_head l;
};

static void iio_buffer_demux_free(struct iio_buffer *buffer)
{
	struct iio_demux_table *p, *q;
	list_for_each_entry_safe(p, q, &buffer->demux_list, l) {
		list_del(&p->l);
		kfree(p);
	}
}

static int iio_buffer_add_demux(struct iio_buffer *buffer,
	struct iio_demux_table **p, unsigned int in_loc, unsigned int out_loc,
	unsigned int length)
{

	if (*p && (*p)->from + (*p)->length == in_loc &&
		(*p)->to + (*p)->length == out_loc) {
		(*p)->length += length;
	} else {
		*p = kmalloc(sizeof(**p), GFP_KERNEL);
		if (*p == NULL)
			return -ENOMEM;
		(*p)->from = in_loc;
		(*p)->to = out_loc;
		(*p)->length = length;
		list_add_tail(&(*p)->l, &buffer->demux_list);
	}

	return 0;
}

static int iio_buffer_update_demux(struct iio_dev *indio_dev,
				   struct iio_buffer *buffer)
{
	int ret, in_ind = -1, out_ind, length;
	unsigned in_loc = 0, out_loc = 0;
	struct iio_demux_table *p = NULL;

	/* Clear out any old demux */
	iio_buffer_demux_free(buffer);
	kfree(buffer->demux_bounce);
	buffer->demux_bounce = NULL;

	/* First work out which scan mode we will actually have */
	if (bitmap_equal(indio_dev->active_scan_mask,
			 buffer->scan_mask,
			 indio_dev->masklength))
		return 0;

	/* Now we have the two masks, work from least sig and build up sizes */
	for_each_set_bit(out_ind,
			 buffer->scan_mask,
			 indio_dev->masklength) {
		in_ind = find_next_bit(indio_dev->active_scan_mask,
				       indio_dev->masklength,
				       in_ind + 1);
		while (in_ind != out_ind) {
			length = iio_storage_bytes_for_si(indio_dev, in_ind);
			/* Make sure we are aligned */
			in_loc = roundup(in_loc, length) + length;
			in_ind = find_next_bit(indio_dev->active_scan_mask,
					       indio_dev->masklength,
					       in_ind + 1);
		}
		length = iio_storage_bytes_for_si(indio_dev, in_ind);
		out_loc = roundup(out_loc, length);
		in_loc = roundup(in_loc, length);
		ret = iio_buffer_add_demux(buffer, &p, in_loc, out_loc, length);
		if (ret)
			goto error_clear_mux_table;
		out_loc += length;
		in_loc += length;
	}
	/* Relies on scan_timestamp being last */
	if (buffer->scan_timestamp) {
		length = iio_storage_bytes_for_timestamp(indio_dev);
		out_loc = roundup(out_loc, length);
		in_loc = roundup(in_loc, length);
		ret = iio_buffer_add_demux(buffer, &p, in_loc, out_loc, length);
		if (ret)
			goto error_clear_mux_table;
		out_loc += length;
	}
	buffer->demux_bounce = kzalloc(out_loc, GFP_KERNEL);
	if (buffer->demux_bounce == NULL) {
		ret = -ENOMEM;
		goto error_clear_mux_table;
	}
	return 0;

error_clear_mux_table:
	iio_buffer_demux_free(buffer);

	return ret;
}

static int iio_update_demux(struct iio_dev *indio_dev)
{
	struct iio_dev_opaque *iio_dev_opaque = to_iio_dev_opaque(indio_dev);
	struct iio_buffer *buffer;
	int ret;

	list_for_each_entry(buffer, &iio_dev_opaque->buffer_list, buffer_list) {
		ret = iio_buffer_update_demux(indio_dev, buffer);
		if (ret < 0)
			goto error_clear_mux_table;
	}
	return 0;

error_clear_mux_table:
	list_for_each_entry(buffer, &iio_dev_opaque->buffer_list, buffer_list)
		iio_buffer_demux_free(buffer);

	return ret;
}

static int iio_enable_buffers(struct iio_dev *indio_dev,
	struct iio_device_config *config)
{
	struct iio_dev_opaque *iio_dev_opaque = to_iio_dev_opaque(indio_dev);
	struct iio_buffer *buffer;
	int ret;

	indio_dev->active_scan_mask = config->scan_mask;
	indio_dev->scan_timestamp = config->scan_timestamp;
	indio_dev->scan_bytes = config->scan_bytes;
	indio_dev->currentmode = config->mode;

	iio_update_demux(indio_dev);

	/* Wind up again */
	if (indio_dev->setup_ops->preenable) {
		ret = indio_dev->setup_ops->preenable(indio_dev);
		if (ret) {
			dev_dbg(&indio_dev->dev,
			       "Buffer not started: buffer preenable failed (%d)\n", ret);
			goto err_undo_config;
		}
	}

	if (indio_dev->info->update_scan_mode) {
		ret = indio_dev->info
			->update_scan_mode(indio_dev,
					   indio_dev->active_scan_mask);
		if (ret < 0) {
			dev_dbg(&indio_dev->dev,
				"Buffer not started: update scan mode failed (%d)\n",
				ret);
			goto err_run_postdisable;
		}
	}

	if (indio_dev->info->hwfifo_set_watermark)
		indio_dev->info->hwfifo_set_watermark(indio_dev,
			config->watermark);

	list_for_each_entry(buffer, &iio_dev_opaque->buffer_list, buffer_list) {
		ret = iio_buffer_enable(buffer, indio_dev);
		if (ret)
			goto err_disable_buffers;
	}

	if (indio_dev->currentmode == INDIO_BUFFER_TRIGGERED) {
		ret = iio_trigger_attach_poll_func(indio_dev->trig,
						   indio_dev->pollfunc);
		if (ret)
			goto err_disable_buffers;
	}

	if (indio_dev->setup_ops->postenable) {
		ret = indio_dev->setup_ops->postenable(indio_dev);
		if (ret) {
			dev_dbg(&indio_dev->dev,
			       "Buffer not started: postenable failed (%d)\n", ret);
			goto err_detach_pollfunc;
		}
	}

	return 0;

err_detach_pollfunc:
	if (indio_dev->currentmode == INDIO_BUFFER_TRIGGERED) {
		iio_trigger_detach_poll_func(indio_dev->trig,
					     indio_dev->pollfunc);
	}
err_disable_buffers:
	list_for_each_entry_continue_reverse(buffer, &iio_dev_opaque->buffer_list,
					     buffer_list)
		iio_buffer_disable(buffer, indio_dev);
err_run_postdisable:
	if (indio_dev->setup_ops->postdisable)
		indio_dev->setup_ops->postdisable(indio_dev);
err_undo_config:
	indio_dev->currentmode = INDIO_DIRECT_MODE;
	indio_dev->active_scan_mask = NULL;

	return ret;
}

static int iio_disable_buffers(struct iio_dev *indio_dev)
{
	struct iio_dev_opaque *iio_dev_opaque = to_iio_dev_opaque(indio_dev);
	struct iio_buffer *buffer;
	int ret = 0;
	int ret2;

	/* Wind down existing buffers - iff there are any */
	if (list_empty(&iio_dev_opaque->buffer_list))
		return 0;

	/*
	 * If things go wrong at some step in disable we still need to continue
	 * to perform the other steps, otherwise we leave the device in a
	 * inconsistent state. We return the error code for the first error we
	 * encountered.
	 */

	if (indio_dev->setup_ops->predisable) {
		ret2 = indio_dev->setup_ops->predisable(indio_dev);
		if (ret2 && !ret)
			ret = ret2;
	}

	if (indio_dev->currentmode == INDIO_BUFFER_TRIGGERED) {
		iio_trigger_detach_poll_func(indio_dev->trig,
					     indio_dev->pollfunc);
	}

	list_for_each_entry(buffer, &iio_dev_opaque->buffer_list, buffer_list) {
		ret2 = iio_buffer_disable(buffer, indio_dev);
		if (ret2 && !ret)
			ret = ret2;
	}

	if (indio_dev->setup_ops->postdisable) {
		ret2 = indio_dev->setup_ops->postdisable(indio_dev);
		if (ret2 && !ret)
			ret = ret2;
	}

	iio_free_scan_mask(indio_dev, indio_dev->active_scan_mask);
	indio_dev->active_scan_mask = NULL;
	indio_dev->currentmode = INDIO_DIRECT_MODE;

	return ret;
}

static int __iio_update_buffers(struct iio_dev *indio_dev,
		       struct iio_buffer *insert_buffer,
		       struct iio_buffer *remove_buffer)
{
	struct iio_dev_opaque *iio_dev_opaque = to_iio_dev_opaque(indio_dev);
	struct iio_device_config new_config;
	int ret;

	ret = iio_verify_update(indio_dev, insert_buffer, remove_buffer,
		&new_config);
	if (ret)
		return ret;

	if (insert_buffer) {
		ret = iio_buffer_request_update(indio_dev, insert_buffer);
		if (ret)
			goto err_free_config;
	}

	ret = iio_disable_buffers(indio_dev);
	if (ret)
		goto err_deactivate_all;

	if (remove_buffer)
		iio_buffer_deactivate(remove_buffer);
	if (insert_buffer)
		iio_buffer_activate(indio_dev, insert_buffer);

	/* If no buffers in list, we are done */
	if (list_empty(&iio_dev_opaque->buffer_list))
		return 0;

	ret = iio_enable_buffers(indio_dev, &new_config);
	if (ret)
		goto err_deactivate_all;

	return 0;

err_deactivate_all:
	/*
	 * We've already verified that the config is valid earlier. If things go
	 * wrong in either enable or disable the most likely reason is an IO
	 * error from the device. In this case there is no good recovery
	 * strategy. Just make sure to disable everything and leave the device
	 * in a sane state.  With a bit of luck the device might come back to
	 * life again later and userspace can try again.
	 */
	iio_buffer_deactivate_all(indio_dev);

err_free_config:
	iio_free_scan_mask(indio_dev, new_config.scan_mask);
	return ret;
}

int iio_update_buffers(struct iio_dev *indio_dev,
		       struct iio_buffer *insert_buffer,
		       struct iio_buffer *remove_buffer)
{
	struct iio_dev_opaque *iio_dev_opaque = to_iio_dev_opaque(indio_dev);
	int ret;

	if (insert_buffer == remove_buffer)
		return 0;

	if (insert_buffer &&
	    (insert_buffer->direction == IIO_BUFFER_DIRECTION_OUT))
		return -EINVAL;

	mutex_lock(&iio_dev_opaque->info_exist_lock);
	mutex_lock(&indio_dev->mlock);

	if (insert_buffer && iio_buffer_is_active(insert_buffer))
		insert_buffer = NULL;

	if (remove_buffer && !iio_buffer_is_active(remove_buffer))
		remove_buffer = NULL;

	if (!insert_buffer && !remove_buffer) {
		ret = 0;
		goto out_unlock;
	}

	if (indio_dev->info == NULL) {
		ret = -ENODEV;
		goto out_unlock;
	}

	ret = __iio_update_buffers(indio_dev, insert_buffer, remove_buffer);

out_unlock:
	mutex_unlock(&indio_dev->mlock);
	mutex_unlock(&iio_dev_opaque->info_exist_lock);

	return ret;
}
EXPORT_SYMBOL_GPL(iio_update_buffers);

void iio_disable_all_buffers(struct iio_dev *indio_dev)
{
	iio_disable_buffers(indio_dev);
	iio_buffer_deactivate_all(indio_dev);
}

static ssize_t iio_buffer_store_enable(struct device *dev,
				       struct device_attribute *attr,
				       const char *buf,
				       size_t len)
{
	int ret;
	bool requested_state;
	struct iio_dev *indio_dev = dev_to_iio_dev(dev);
	struct iio_buffer *buffer = to_iio_dev_attr(attr)->buffer;
	bool inlist;

	ret = strtobool(buf, &requested_state);
	if (ret < 0)
		return ret;

	mutex_lock(&indio_dev->mlock);

	/* Find out if it is in the list */
	inlist = iio_buffer_is_active(buffer);
	/* Already in desired state */
	if (inlist == requested_state)
		goto done;

	if (requested_state)
		ret = __iio_update_buffers(indio_dev, buffer, NULL);
	else
		ret = __iio_update_buffers(indio_dev, NULL, buffer);

done:
	mutex_unlock(&indio_dev->mlock);
	return (ret < 0) ? ret : len;
}

static ssize_t iio_buffer_show_watermark(struct device *dev,
					 struct device_attribute *attr,
					 char *buf)
{
	struct iio_buffer *buffer = to_iio_dev_attr(attr)->buffer;

	return sysfs_emit(buf, "%u\n", buffer->watermark);
}

static ssize_t iio_buffer_store_watermark(struct device *dev,
					  struct device_attribute *attr,
					  const char *buf,
					  size_t len)
{
	struct iio_dev *indio_dev = dev_to_iio_dev(dev);
	struct iio_buffer *buffer = to_iio_dev_attr(attr)->buffer;
	unsigned int val;
	int ret;

	ret = kstrtouint(buf, 10, &val);
	if (ret)
		return ret;
	if (!val)
		return -EINVAL;

	mutex_lock(&indio_dev->mlock);

	if (val > buffer->length) {
		ret = -EINVAL;
		goto out;
	}

	if (iio_buffer_is_active(buffer)) {
		ret = -EBUSY;
		goto out;
	}

	buffer->watermark = val;
out:
	mutex_unlock(&indio_dev->mlock);

	return ret ? ret : len;
}

static ssize_t iio_dma_show_data_available(struct device *dev,
						struct device_attribute *attr,
						char *buf)
{
	struct iio_buffer *buffer = to_iio_dev_attr(attr)->buffer;

	return sysfs_emit(buf, "%zu\n", iio_buffer_data_available(buffer));
}

static ssize_t direction_show(struct device *dev,
			      struct device_attribute *attr,
			      char *buf)
{
	struct iio_buffer *buffer = to_iio_dev_attr(attr)->buffer;

	switch (buffer->direction) {
	case IIO_BUFFER_DIRECTION_IN:
		return sprintf(buf, "in\n");
	case IIO_BUFFER_DIRECTION_OUT:
		return sprintf(buf, "out\n");
	default:
		return -EINVAL;
	}
}

static DEVICE_ATTR(length, S_IRUGO | S_IWUSR, iio_buffer_read_length,
		   iio_buffer_write_length);
static struct device_attribute dev_attr_length_ro = __ATTR(length,
	S_IRUGO, iio_buffer_read_length, NULL);
static DEVICE_ATTR(enable, S_IRUGO | S_IWUSR,
		   iio_buffer_show_enable, iio_buffer_store_enable);
static DEVICE_ATTR(watermark, S_IRUGO | S_IWUSR,
		   iio_buffer_show_watermark, iio_buffer_store_watermark);
static struct device_attribute dev_attr_watermark_ro = __ATTR(watermark,
	S_IRUGO, iio_buffer_show_watermark, NULL);
static DEVICE_ATTR(data_available, S_IRUGO,
		iio_dma_show_data_available, NULL);
static DEVICE_ATTR_RO(direction);

/*
 * When adding new attributes here, put the at the end, at least until
 * the code that handles the length/length_ro & watermark/watermark_ro
 * assignments gets cleaned up. Otherwise these can create some weird
 * duplicate attributes errors under some setups.
 */
static struct attribute *iio_buffer_attrs[] = {
	&dev_attr_length.attr,
	&dev_attr_enable.attr,
	&dev_attr_watermark.attr,
	&dev_attr_data_available.attr,
	&dev_attr_direction.attr,
};

#define to_dev_attr(_attr) container_of(_attr, struct device_attribute, attr)

static struct attribute *iio_buffer_wrap_attr(struct iio_buffer *buffer,
					      struct attribute *attr)
{
	struct device_attribute *dattr = to_dev_attr(attr);
	struct iio_dev_attr *iio_attr;

	iio_attr = kzalloc(sizeof(*iio_attr), GFP_KERNEL);
	if (!iio_attr)
		return NULL;

	iio_attr->buffer = buffer;
	memcpy(&iio_attr->dev_attr, dattr, sizeof(iio_attr->dev_attr));
	iio_attr->dev_attr.attr.name = kstrdup_const(attr->name, GFP_KERNEL);
	if (!iio_attr->dev_attr.attr.name) {
		kfree(iio_attr);
		return NULL;
	}

	sysfs_attr_init(&iio_attr->dev_attr.attr);

	list_add(&iio_attr->l, &buffer->buffer_attr_list);

	return &iio_attr->dev_attr.attr;
}

static int iio_buffer_register_legacy_sysfs_groups(struct iio_dev *indio_dev,
						   struct attribute **buffer_attrs,
						   int buffer_attrcount,
						   int scan_el_attrcount)
{
	struct iio_dev_opaque *iio_dev_opaque = to_iio_dev_opaque(indio_dev);
	struct attribute_group *group;
	struct attribute **attrs;
	int ret;

	attrs = kcalloc(buffer_attrcount + 1, sizeof(*attrs), GFP_KERNEL);
	if (!attrs)
		return -ENOMEM;

	memcpy(attrs, buffer_attrs, buffer_attrcount * sizeof(*attrs));

	group = &iio_dev_opaque->legacy_buffer_group;
	group->attrs = attrs;
	group->name = "buffer";

	ret = iio_device_register_sysfs_group(indio_dev, group);
	if (ret)
		goto error_free_buffer_attrs;

	attrs = kcalloc(scan_el_attrcount + 1, sizeof(*attrs), GFP_KERNEL);
	if (!attrs) {
		ret = -ENOMEM;
		goto error_free_buffer_attrs;
	}

	memcpy(attrs, &buffer_attrs[buffer_attrcount],
	       scan_el_attrcount * sizeof(*attrs));

	group = &iio_dev_opaque->legacy_scan_el_group;
	group->attrs = attrs;
	group->name = "scan_elements";

	ret = iio_device_register_sysfs_group(indio_dev, group);
	if (ret)
		goto error_free_scan_el_attrs;

	return 0;

error_free_scan_el_attrs:
	kfree(iio_dev_opaque->legacy_scan_el_group.attrs);
error_free_buffer_attrs:
	kfree(iio_dev_opaque->legacy_buffer_group.attrs);

	return ret;
}

static void iio_buffer_unregister_legacy_sysfs_groups(struct iio_dev *indio_dev)
{
	struct iio_dev_opaque *iio_dev_opaque = to_iio_dev_opaque(indio_dev);

	kfree(iio_dev_opaque->legacy_buffer_group.attrs);
	kfree(iio_dev_opaque->legacy_scan_el_group.attrs);
}

static int iio_buffer_chrdev_release(struct inode *inode, struct file *filep)
{
	struct iio_dev_buffer_pair *ib = filep->private_data;
	struct iio_dev *indio_dev = ib->indio_dev;
	struct iio_buffer *buffer = ib->buffer;

	wake_up(&buffer->pollq);

	kfree(ib);
	clear_bit(IIO_BUSY_BIT_POS, &buffer->flags);
	iio_device_put(indio_dev);

	return 0;
}

static const struct file_operations iio_buffer_chrdev_fileops = {
	.owner = THIS_MODULE,
	.llseek = noop_llseek,
	.read = iio_buffer_read,
	.write = iio_buffer_write,
	.poll = iio_buffer_poll,
	.release = iio_buffer_chrdev_release,
};

static long iio_device_buffer_getfd(struct iio_dev *indio_dev, unsigned long arg)
{
	struct iio_dev_opaque *iio_dev_opaque = to_iio_dev_opaque(indio_dev);
	int __user *ival = (int __user *)arg;
	struct iio_dev_buffer_pair *ib;
	struct iio_buffer *buffer;
	int fd, idx, ret;

	if (copy_from_user(&idx, ival, sizeof(idx)))
		return -EFAULT;

	if (idx >= iio_dev_opaque->attached_buffers_cnt)
		return -ENODEV;

	iio_device_get(indio_dev);

	buffer = iio_dev_opaque->attached_buffers[idx];

	if (test_and_set_bit(IIO_BUSY_BIT_POS, &buffer->flags)) {
		ret = -EBUSY;
		goto error_iio_dev_put;
	}

	ib = kzalloc(sizeof(*ib), GFP_KERNEL);
	if (!ib) {
		ret = -ENOMEM;
		goto error_clear_busy_bit;
	}

	ib->indio_dev = indio_dev;
	ib->buffer = buffer;

	fd = anon_inode_getfd("iio:buffer", &iio_buffer_chrdev_fileops,
			      ib, O_RDWR | O_CLOEXEC);
	if (fd < 0) {
		ret = fd;
		goto error_free_ib;
	}

	if (copy_to_user(ival, &fd, sizeof(fd))) {
		/*
		 * "Leak" the fd, as there's not much we can do about this
		 * anyway. 'fd' might have been closed already, as
		 * anon_inode_getfd() called fd_install() on it, which made
		 * it reachable by userland.
		 *
		 * Instead of allowing a malicious user to play tricks with
		 * us, rely on the process exit path to do any necessary
		 * cleanup, as in releasing the file, if still needed.
		 */
		return -EFAULT;
	}

	return 0;

error_free_ib:
	kfree(ib);
error_clear_busy_bit:
	clear_bit(IIO_BUSY_BIT_POS, &buffer->flags);
error_iio_dev_put:
	iio_device_put(indio_dev);
	return ret;
}

static long iio_device_buffer_ioctl(struct iio_dev *indio_dev, struct file *filp,
				    unsigned int cmd, unsigned long arg)
{
	switch (cmd) {
	case IIO_BUFFER_GET_FD_IOCTL:
		return iio_device_buffer_getfd(indio_dev, arg);
	default:
		return IIO_IOCTL_UNHANDLED;
	}
}

static int __iio_buffer_alloc_sysfs_and_mask(struct iio_buffer *buffer,
					     struct iio_dev *indio_dev,
					     int index)
{
	struct iio_dev_opaque *iio_dev_opaque = to_iio_dev_opaque(indio_dev);
	struct iio_dev_attr *p;
	struct attribute **attr;
	int ret, i, attrn, scan_el_attrcount, buffer_attrcount;
	const struct iio_chan_spec *channels;

	buffer_attrcount = 0;
	if (buffer->attrs) {
		while (buffer->attrs[buffer_attrcount] != NULL)
			buffer_attrcount++;
	}

	scan_el_attrcount = 0;
	INIT_LIST_HEAD(&buffer->buffer_attr_list);
	channels = indio_dev->channels;
	if (channels) {
		/* new magic */
		for (i = 0; i < indio_dev->num_channels; i++) {
			if (channels[i].scan_index < 0)
				continue;

			ret = iio_buffer_add_channel_sysfs(indio_dev, buffer,
							 &channels[i]);
			if (ret < 0)
				goto error_cleanup_dynamic;
			scan_el_attrcount += ret;
			if (channels[i].type == IIO_TIMESTAMP)
				iio_dev_opaque->scan_index_timestamp =
					channels[i].scan_index;
		}
		if (indio_dev->masklength && buffer->scan_mask == NULL) {
			buffer->scan_mask = bitmap_zalloc(indio_dev->masklength,
							  GFP_KERNEL);
			if (buffer->scan_mask == NULL) {
				ret = -ENOMEM;
				goto error_cleanup_dynamic;
			}
		}
	}

	attrn = buffer_attrcount + scan_el_attrcount + ARRAY_SIZE(iio_buffer_attrs);
	attr = kcalloc(attrn + 1, sizeof(* attr), GFP_KERNEL);
	if (!attr) {
		ret = -ENOMEM;
		goto error_free_scan_mask;
	}

	memcpy(attr, iio_buffer_attrs, sizeof(iio_buffer_attrs));
	if (!buffer->access->set_length)
		attr[0] = &dev_attr_length_ro.attr;

	if (buffer->access->flags & INDIO_BUFFER_FLAG_FIXED_WATERMARK)
		attr[2] = &dev_attr_watermark_ro.attr;

	if (buffer->attrs)
		memcpy(&attr[ARRAY_SIZE(iio_buffer_attrs)], buffer->attrs,
		       sizeof(struct attribute *) * buffer_attrcount);

	buffer_attrcount += ARRAY_SIZE(iio_buffer_attrs);
	buffer->buffer_group.attrs = attr;

	for (i = 0; i < buffer_attrcount; i++) {
		struct attribute *wrapped;

		wrapped = iio_buffer_wrap_attr(buffer, attr[i]);
		if (!wrapped) {
			ret = -ENOMEM;
			goto error_free_buffer_attrs;
		}
		attr[i] = wrapped;
	}

	attrn = 0;
	list_for_each_entry(p, &buffer->buffer_attr_list, l)
		attr[attrn++] = &p->dev_attr.attr;

	buffer->buffer_group.name = kasprintf(GFP_KERNEL, "buffer%d", index);
	if (!buffer->buffer_group.name) {
		ret = -ENOMEM;
		goto error_free_buffer_attrs;
	}

	ret = iio_device_register_sysfs_group(indio_dev, &buffer->buffer_group);
	if (ret)
		goto error_free_buffer_attr_group_name;

	/* we only need to register the legacy groups for the first buffer */
	if (index > 0)
		return 0;

	ret = iio_buffer_register_legacy_sysfs_groups(indio_dev, attr,
						      buffer_attrcount,
						      scan_el_attrcount);
	if (ret)
		goto error_free_buffer_attr_group_name;

	return 0;

error_free_buffer_attr_group_name:
	kfree(buffer->buffer_group.name);
error_free_buffer_attrs:
	kfree(buffer->buffer_group.attrs);
error_free_scan_mask:
	bitmap_free(buffer->scan_mask);
error_cleanup_dynamic:
	iio_free_chan_devattr_list(&buffer->buffer_attr_list);

	return ret;
}

static void __iio_buffer_free_sysfs_and_mask(struct iio_buffer *buffer,
					     struct iio_dev *indio_dev,
					     int index)
{
	if (index == 0)
		iio_buffer_unregister_legacy_sysfs_groups(indio_dev);
	bitmap_free(buffer->scan_mask);
	kfree(buffer->buffer_group.name);
	kfree(buffer->buffer_group.attrs);
	iio_free_chan_devattr_list(&buffer->buffer_attr_list);
}

int iio_buffers_alloc_sysfs_and_mask(struct iio_dev *indio_dev)
{
	struct iio_dev_opaque *iio_dev_opaque = to_iio_dev_opaque(indio_dev);
	const struct iio_chan_spec *channels;
	struct iio_buffer *buffer;
	int ret, i, idx;
	size_t sz;

	channels = indio_dev->channels;
	if (channels) {
		int ml = indio_dev->masklength;

		for (i = 0; i < indio_dev->num_channels; i++)
			ml = max(ml, channels[i].scan_index + 1);
		indio_dev->masklength = ml;
	}

	if (!iio_dev_opaque->attached_buffers_cnt)
		return 0;

<<<<<<< HEAD
	for (i = 0; i < iio_dev_opaque->attached_buffers_cnt; i++) {
		buffer = iio_dev_opaque->attached_buffers[i];
		ret = __iio_buffer_alloc_sysfs_and_mask(buffer, indio_dev, i);
		if (ret) {
			unwind_idx = i - 1;
=======
	for (idx = 0; idx < iio_dev_opaque->attached_buffers_cnt; idx++) {
		buffer = iio_dev_opaque->attached_buffers[idx];
		ret = __iio_buffer_alloc_sysfs_and_mask(buffer, indio_dev, idx);
		if (ret)
>>>>>>> 754e0b0e
			goto error_unwind_sysfs_and_mask;
	}

	sz = sizeof(*(iio_dev_opaque->buffer_ioctl_handler));
	iio_dev_opaque->buffer_ioctl_handler = kzalloc(sz, GFP_KERNEL);
	if (!iio_dev_opaque->buffer_ioctl_handler) {
		ret = -ENOMEM;
		goto error_unwind_sysfs_and_mask;
	}

	iio_dev_opaque->buffer_ioctl_handler->ioctl = iio_device_buffer_ioctl;
	iio_device_ioctl_handler_register(indio_dev,
					  iio_dev_opaque->buffer_ioctl_handler);

	return 0;

error_unwind_sysfs_and_mask:
<<<<<<< HEAD
	for (; unwind_idx >= 0; unwind_idx--) {
		buffer = iio_dev_opaque->attached_buffers[unwind_idx];
		__iio_buffer_free_sysfs_and_mask(buffer, indio_dev, unwind_idx);
=======
	while (idx--) {
		buffer = iio_dev_opaque->attached_buffers[idx];
		__iio_buffer_free_sysfs_and_mask(buffer, indio_dev, idx);
>>>>>>> 754e0b0e
	}
	return ret;
}

void iio_buffers_free_sysfs_and_mask(struct iio_dev *indio_dev)
{
	struct iio_dev_opaque *iio_dev_opaque = to_iio_dev_opaque(indio_dev);
	struct iio_buffer *buffer;
	int i;

	if (!iio_dev_opaque->attached_buffers_cnt)
		return;

	iio_device_ioctl_handler_unregister(iio_dev_opaque->buffer_ioctl_handler);
	kfree(iio_dev_opaque->buffer_ioctl_handler);

	for (i = iio_dev_opaque->attached_buffers_cnt - 1; i >= 0; i--) {
		buffer = iio_dev_opaque->attached_buffers[i];
		__iio_buffer_free_sysfs_and_mask(buffer, indio_dev, i);
	}
}

/**
 * iio_validate_scan_mask_onehot() - Validates that exactly one channel is selected
 * @indio_dev: the iio device
 * @mask: scan mask to be checked
 *
 * Return true if exactly one bit is set in the scan mask, false otherwise. It
 * can be used for devices where only one channel can be active for sampling at
 * a time.
 */
bool iio_validate_scan_mask_onehot(struct iio_dev *indio_dev,
	const unsigned long *mask)
{
	return bitmap_weight(mask, indio_dev->masklength) == 1;
}
EXPORT_SYMBOL_GPL(iio_validate_scan_mask_onehot);

static const void *iio_demux(struct iio_buffer *buffer,
				 const void *datain)
{
	struct iio_demux_table *t;

	if (list_empty(&buffer->demux_list))
		return datain;
	list_for_each_entry(t, &buffer->demux_list, l)
		memcpy(buffer->demux_bounce + t->to,
		       datain + t->from, t->length);

	return buffer->demux_bounce;
}

static int iio_push_to_buffer(struct iio_buffer *buffer, const void *data)
{
	const void *dataout = iio_demux(buffer, data);
	int ret;

	ret = buffer->access->store_to(buffer, dataout);
	if (ret)
		return ret;

	/*
	 * We can't just test for watermark to decide if we wake the poll queue
	 * because read may request less samples than the watermark.
	 */
	wake_up_interruptible_poll(&buffer->pollq, EPOLLIN | EPOLLRDNORM);
	return 0;
}

/**
 * iio_push_to_buffers() - push to a registered buffer.
 * @indio_dev:		iio_dev structure for device.
 * @data:		Full scan.
 */
int iio_push_to_buffers(struct iio_dev *indio_dev, const void *data)
{
	struct iio_dev_opaque *iio_dev_opaque = to_iio_dev_opaque(indio_dev);
	int ret;
	struct iio_buffer *buf;

	list_for_each_entry(buf, &iio_dev_opaque->buffer_list, buffer_list) {
		ret = iio_push_to_buffer(buf, data);
		if (ret < 0)
			return ret;
	}

	return 0;
}
EXPORT_SYMBOL_GPL(iio_push_to_buffers);

/**
 * iio_push_to_buffers_with_ts_unaligned() - push to registered buffer,
 *    no alignment or space requirements.
 * @indio_dev:		iio_dev structure for device.
 * @data:		channel data excluding the timestamp.
 * @data_sz:		size of data.
 * @timestamp:		timestamp for the sample data.
 *
 * This special variant of iio_push_to_buffers_with_timestamp() does
 * not require space for the timestamp, or 8 byte alignment of data.
 * It does however require an allocation on first call and additional
 * copies on all calls, so should be avoided if possible.
 */
int iio_push_to_buffers_with_ts_unaligned(struct iio_dev *indio_dev,
					  const void *data,
					  size_t data_sz,
					  int64_t timestamp)
{
	struct iio_dev_opaque *iio_dev_opaque = to_iio_dev_opaque(indio_dev);

	/*
	 * Conservative estimate - we can always safely copy the minimum
	 * of either the data provided or the length of the destination buffer.
	 * This relaxed limit allows the calling drivers to be lax about
	 * tracking the size of the data they are pushing, at the cost of
	 * unnecessary copying of padding.
	 */
	data_sz = min_t(size_t, indio_dev->scan_bytes, data_sz);
	if (iio_dev_opaque->bounce_buffer_size !=  indio_dev->scan_bytes) {
		void *bb;

		bb = devm_krealloc(&indio_dev->dev,
				   iio_dev_opaque->bounce_buffer,
				   indio_dev->scan_bytes, GFP_KERNEL);
		if (!bb)
			return -ENOMEM;
		iio_dev_opaque->bounce_buffer = bb;
		iio_dev_opaque->bounce_buffer_size = indio_dev->scan_bytes;
	}
	memcpy(iio_dev_opaque->bounce_buffer, data, data_sz);
	return iio_push_to_buffers_with_timestamp(indio_dev,
						  iio_dev_opaque->bounce_buffer,
						  timestamp);
}
EXPORT_SYMBOL_GPL(iio_push_to_buffers_with_ts_unaligned);

/**
 * iio_buffer_release() - Free a buffer's resources
 * @ref: Pointer to the kref embedded in the iio_buffer struct
 *
 * This function is called when the last reference to the buffer has been
 * dropped. It will typically free all resources allocated by the buffer. Do not
 * call this function manually, always use iio_buffer_put() when done using a
 * buffer.
 */
static void iio_buffer_release(struct kref *ref)
{
	struct iio_buffer *buffer = container_of(ref, struct iio_buffer, ref);

	buffer->access->release(buffer);
}

/**
 * iio_buffer_get() - Grab a reference to the buffer
 * @buffer: The buffer to grab a reference for, may be NULL
 *
 * Returns the pointer to the buffer that was passed into the function.
 */
struct iio_buffer *iio_buffer_get(struct iio_buffer *buffer)
{
	if (buffer)
		kref_get(&buffer->ref);

	return buffer;
}
EXPORT_SYMBOL_GPL(iio_buffer_get);

/**
 * iio_buffer_put() - Release the reference to the buffer
 * @buffer: The buffer to release the reference for, may be NULL
 */
void iio_buffer_put(struct iio_buffer *buffer)
{
	if (buffer)
		kref_put(&buffer->ref, iio_buffer_release);
}
EXPORT_SYMBOL_GPL(iio_buffer_put);

/**
 * iio_device_attach_buffer - Attach a buffer to a IIO device
 * @indio_dev: The device the buffer should be attached to
 * @buffer: The buffer to attach to the device
 *
 * Return 0 if successful, negative if error.
 *
 * This function attaches a buffer to a IIO device. The buffer stays attached to
 * the device until the device is freed. For legacy reasons, the first attached
 * buffer will also be assigned to 'indio_dev->buffer'.
 * The array allocated here, will be free'd via the iio_device_detach_buffers()
 * call which is handled by the iio_device_free().
 */
int iio_device_attach_buffer(struct iio_dev *indio_dev,
			     struct iio_buffer *buffer)
{
	struct iio_dev_opaque *iio_dev_opaque = to_iio_dev_opaque(indio_dev);
	struct iio_buffer **new, **old = iio_dev_opaque->attached_buffers;
	unsigned int cnt = iio_dev_opaque->attached_buffers_cnt;

	cnt++;

	new = krealloc(old, sizeof(*new) * cnt, GFP_KERNEL);
	if (!new)
		return -ENOMEM;
	iio_dev_opaque->attached_buffers = new;

	buffer = iio_buffer_get(buffer);

	/* first buffer is legacy; attach it to the IIO device directly */
	if (!indio_dev->buffer)
		indio_dev->buffer = buffer;

	iio_dev_opaque->attached_buffers[cnt - 1] = buffer;
	iio_dev_opaque->attached_buffers_cnt = cnt;

	return 0;
}
EXPORT_SYMBOL_GPL(iio_device_attach_buffer);<|MERGE_RESOLUTION|>--- conflicted
+++ resolved
@@ -1750,18 +1750,10 @@
 	if (!iio_dev_opaque->attached_buffers_cnt)
 		return 0;
 
-<<<<<<< HEAD
-	for (i = 0; i < iio_dev_opaque->attached_buffers_cnt; i++) {
-		buffer = iio_dev_opaque->attached_buffers[i];
-		ret = __iio_buffer_alloc_sysfs_and_mask(buffer, indio_dev, i);
-		if (ret) {
-			unwind_idx = i - 1;
-=======
 	for (idx = 0; idx < iio_dev_opaque->attached_buffers_cnt; idx++) {
 		buffer = iio_dev_opaque->attached_buffers[idx];
 		ret = __iio_buffer_alloc_sysfs_and_mask(buffer, indio_dev, idx);
 		if (ret)
->>>>>>> 754e0b0e
 			goto error_unwind_sysfs_and_mask;
 	}
 
@@ -1779,15 +1771,9 @@
 	return 0;
 
 error_unwind_sysfs_and_mask:
-<<<<<<< HEAD
-	for (; unwind_idx >= 0; unwind_idx--) {
-		buffer = iio_dev_opaque->attached_buffers[unwind_idx];
-		__iio_buffer_free_sysfs_and_mask(buffer, indio_dev, unwind_idx);
-=======
 	while (idx--) {
 		buffer = iio_dev_opaque->attached_buffers[idx];
 		__iio_buffer_free_sysfs_and_mask(buffer, indio_dev, idx);
->>>>>>> 754e0b0e
 	}
 	return ret;
 }
