--- conflicted
+++ resolved
@@ -47,57 +47,10 @@
 static DEFINE_PER_CPU(char[CPUFREQ_NAME_LEN], cpufreq_cpu_governor);
 #endif
 
-<<<<<<< HEAD
-/*
- * cpu_policy_rwsem is a per CPU reader-writer semaphore designed to cure
- * all cpufreq/hotplug/workqueue/etc related lock issues.
- *
- * The rules for this semaphore:
- * - Any routine that wants to read from the policy structure will
- *   do a down_read on this semaphore.
- * - Any routine that will write to the policy structure and/or may take away
- *   the policy altogether (eg. CPU hotplug), will hold this lock in write
- *   mode before doing so.
- *
- * Additional rules:
- * - Governor routines that can be called in cpufreq hotplug path should not
- *   take this sem as top level hotplug notifier handler takes this.
- * - Lock should not be held across
- *     __cpufreq_governor(data, CPUFREQ_GOV_STOP);
- */
-static DEFINE_PER_CPU(struct rw_semaphore, cpu_policy_rwsem);
-
-#define lock_policy_rwsem(mode, cpu)					\
-static int lock_policy_rwsem_##mode(int cpu)				\
-{									\
-	struct cpufreq_policy *policy = per_cpu(cpufreq_cpu_data, cpu);	\
-	BUG_ON(!policy);						\
-	down_##mode(&per_cpu(cpu_policy_rwsem, policy->cpu));		\
-									\
-	return 0;							\
-}
-
-lock_policy_rwsem(read, cpu);
-lock_policy_rwsem(write, cpu);
-
-#define unlock_policy_rwsem(mode, cpu)					\
-static void unlock_policy_rwsem_##mode(int cpu)				\
-{									\
-	struct cpufreq_policy *policy = per_cpu(cpufreq_cpu_data, cpu);	\
-	BUG_ON(!policy);						\
-	up_##mode(&per_cpu(cpu_policy_rwsem, policy->cpu));		\
-=======
 static inline bool has_target(void)
 {
 	return cpufreq_driver->target_index || cpufreq_driver->target;
->>>>>>> d8ec26d7
-}
-
-/*
- * rwsem to guarantee that cpufreq driver module doesn't unload during critical
- * sections
- */
-static DECLARE_RWSEM(cpufreq_rwsem);
+}
 
 /*
  * rwsem to guarantee that cpufreq driver module doesn't unload during critical
@@ -192,18 +145,6 @@
 }
 EXPORT_SYMBOL_GPL(get_cpu_idle_time);
 
-<<<<<<< HEAD
-struct cpufreq_policy *cpufreq_cpu_get(unsigned int cpu)
-{
-	struct cpufreq_policy *policy = NULL;
-	unsigned long flags;
-
-	if (cpufreq_disabled() || (cpu >= nr_cpu_ids))
-		return NULL;
-
-	if (!down_read_trylock(&cpufreq_rwsem))
-		return NULL;
-=======
 /*
  * This is a generic cpufreq init() routine which can be used by cpufreq
  * drivers of SMP systems. It will do following:
@@ -222,12 +163,9 @@
 		pr_err("%s: invalid frequency table: %d\n", __func__, ret);
 		return ret;
 	}
->>>>>>> d8ec26d7
 
 	policy->cpuinfo.transition_latency = transition_latency;
 
-<<<<<<< HEAD
-=======
 	/*
 	 * The driver only supports the SMP configuartion where all processors
 	 * share the clock and voltage and clock.
@@ -252,7 +190,6 @@
 	/* get the cpufreq driver */
 	read_lock_irqsave(&cpufreq_driver_lock, flags);
 
->>>>>>> d8ec26d7
 	if (cpufreq_driver) {
 		/* get the CPU */
 		policy = per_cpu(cpufreq_cpu_data, cpu);
@@ -470,11 +407,7 @@
 show_one(scaling_max_freq, max);
 show_one(scaling_cur_freq, cur);
 
-<<<<<<< HEAD
-static int __cpufreq_set_policy(struct cpufreq_policy *policy,
-=======
 static int cpufreq_set_policy(struct cpufreq_policy *policy,
->>>>>>> d8ec26d7
 				struct cpufreq_policy *new_policy);
 
 /**
@@ -709,39 +642,21 @@
 {
 	struct cpufreq_policy *policy = to_policy(kobj);
 	struct freq_attr *fattr = to_attr(attr);
-<<<<<<< HEAD
-	ssize_t ret = -EINVAL;
-
-	if (!down_read_trylock(&cpufreq_rwsem))
-		goto exit;
-
-	if (lock_policy_rwsem_read(policy->cpu) < 0)
-		goto up_read;
-=======
 	ssize_t ret;
 
 	if (!down_read_trylock(&cpufreq_rwsem))
 		return -EINVAL;
 
 	down_read(&policy->rwsem);
->>>>>>> d8ec26d7
 
 	if (fattr->show)
 		ret = fattr->show(policy, buf);
 	else
 		ret = -EIO;
 
-<<<<<<< HEAD
-	unlock_policy_rwsem_read(policy->cpu);
-
-up_read:
-	up_read(&cpufreq_rwsem);
-exit:
-=======
 	up_read(&policy->rwsem);
 	up_read(&cpufreq_rwsem);
 
->>>>>>> d8ec26d7
 	return ret;
 }
 
@@ -751,7 +666,6 @@
 	struct cpufreq_policy *policy = to_policy(kobj);
 	struct freq_attr *fattr = to_attr(attr);
 	ssize_t ret = -EINVAL;
-<<<<<<< HEAD
 
 	get_online_cpus();
 
@@ -761,34 +675,15 @@
 	if (!down_read_trylock(&cpufreq_rwsem))
 		goto unlock;
 
-	if (lock_policy_rwsem_write(policy->cpu) < 0)
-		goto up_read;
-=======
-
-	get_online_cpus();
-
-	if (!cpu_online(policy->cpu))
-		goto unlock;
-
-	if (!down_read_trylock(&cpufreq_rwsem))
-		goto unlock;
-
 	down_write(&policy->rwsem);
->>>>>>> d8ec26d7
 
 	if (fattr->store)
 		ret = fattr->store(policy, buf, count);
 	else
 		ret = -EIO;
 
-<<<<<<< HEAD
-	unlock_policy_rwsem_write(policy->cpu);
-
-up_read:
-=======
 	up_write(&policy->rwsem);
 
->>>>>>> d8ec26d7
 	up_read(&cpufreq_rwsem);
 unlock:
 	put_online_cpus();
@@ -933,9 +828,6 @@
 	int ret = 0;
 
 	memcpy(&new_policy, policy, sizeof(*policy));
-<<<<<<< HEAD
-	/* assure that the starting sequence is run in __cpufreq_set_policy */
-=======
 
 	/* Use the default policy if its valid. */
 	if (cpufreq_driver->setpolicy)
@@ -943,7 +835,6 @@
 					&new_policy.policy, NULL);
 
 	/* assure that the starting sequence is run in cpufreq_set_policy */
->>>>>>> d8ec26d7
 	policy->governor = NULL;
 
 	/* set default policy */
@@ -957,22 +848,12 @@
 
 #ifdef CONFIG_HOTPLUG_CPU
 static int cpufreq_add_policy_cpu(struct cpufreq_policy *policy,
-<<<<<<< HEAD
-				  unsigned int cpu, struct device *dev,
-				  bool frozen)
-{
-	int ret = 0, has_target = !!cpufreq_driver->target;
-	unsigned long flags;
-
-	if (has_target) {
-=======
 				  unsigned int cpu, struct device *dev)
 {
 	int ret = 0;
 	unsigned long flags;
 
 	if (has_target()) {
->>>>>>> d8ec26d7
 		ret = __cpufreq_governor(policy, CPUFREQ_GOV_STOP);
 		if (ret) {
 			pr_err("%s: Failed to stop governor\n", __func__);
@@ -980,11 +861,7 @@
 		}
 	}
 
-<<<<<<< HEAD
-	lock_policy_rwsem_write(policy->cpu);
-=======
 	down_write(&policy->rwsem);
->>>>>>> d8ec26d7
 
 	write_lock_irqsave(&cpufreq_driver_lock, flags);
 
@@ -992,23 +869,6 @@
 	per_cpu(cpufreq_cpu_data, cpu) = policy;
 	write_unlock_irqrestore(&cpufreq_driver_lock, flags);
 
-<<<<<<< HEAD
-	unlock_policy_rwsem_write(policy->cpu);
-
-	if (has_target) {
-		if ((ret = __cpufreq_governor(policy, CPUFREQ_GOV_START)) ||
-			(ret = __cpufreq_governor(policy, CPUFREQ_GOV_LIMITS))) {
-			pr_err("%s: Failed to start governor\n", __func__);
-			return ret;
-		}
-	}
-
-	/* Don't touch sysfs links during light-weight init */
-	if (!frozen)
-		ret = sysfs_create_link(&dev->kobj, &policy->kobj, "cpufreq");
-
-	return ret;
-=======
 	up_write(&policy->rwsem);
 
 	if (has_target()) {
@@ -1020,7 +880,6 @@
 	}
 
 	return sysfs_create_link(&dev->kobj, &policy->kobj, "cpufreq");
->>>>>>> d8ec26d7
 }
 #endif
 
@@ -1053,11 +912,8 @@
 		goto err_free_cpumask;
 
 	INIT_LIST_HEAD(&policy->policy_list);
-<<<<<<< HEAD
-=======
 	init_rwsem(&policy->rwsem);
 
->>>>>>> d8ec26d7
 	return policy;
 
 err_free_cpumask:
@@ -1068,8 +924,6 @@
 	return NULL;
 }
 
-<<<<<<< HEAD
-=======
 static void cpufreq_policy_put_kobj(struct cpufreq_policy *policy)
 {
 	struct kobject *kobj;
@@ -1091,7 +945,6 @@
 	pr_debug("wait complete\n");
 }
 
->>>>>>> d8ec26d7
 static void cpufreq_policy_free(struct cpufreq_policy *policy)
 {
 	free_cpumask_var(policy->related_cpus);
@@ -1101,39 +954,17 @@
 
 static void update_policy_cpu(struct cpufreq_policy *policy, unsigned int cpu)
 {
-<<<<<<< HEAD
-	if (cpu == policy->cpu)
-		return;
-
-	/*
-	 * Take direct locks as lock_policy_rwsem_write wouldn't work here.
-	 * Also lock for last cpu is enough here as contention will happen only
-	 * after policy->cpu is changed and after it is changed, other threads
-	 * will try to acquire lock for new cpu. And policy is already updated
-	 * by then.
-	 */
-	down_write(&per_cpu(cpu_policy_rwsem, policy->cpu));
-=======
 	if (WARN_ON(cpu == policy->cpu))
 		return;
 
 	down_write(&policy->rwsem);
->>>>>>> d8ec26d7
 
 	policy->last_cpu = policy->cpu;
 	policy->cpu = cpu;
 
-<<<<<<< HEAD
-	up_write(&per_cpu(cpu_policy_rwsem, policy->last_cpu));
-
-#ifdef CONFIG_CPU_FREQ_TABLE
+	up_write(&policy->rwsem);
+
 	cpufreq_frequency_table_update_policy_cpu(policy);
-#endif
-=======
-	up_write(&policy->rwsem);
-
-	cpufreq_frequency_table_update_policy_cpu(policy);
->>>>>>> d8ec26d7
 	blocking_notifier_call_chain(&cpufreq_policy_notifier_list,
 			CPUFREQ_UPDATE_POLICY_CPU, policy);
 }
@@ -1174,11 +1005,7 @@
 	list_for_each_entry(tpolicy, &cpufreq_policy_list, policy_list) {
 		if (cpumask_test_cpu(cpu, tpolicy->related_cpus)) {
 			read_unlock_irqrestore(&cpufreq_driver_lock, flags);
-<<<<<<< HEAD
-			ret = cpufreq_add_policy_cpu(tpolicy, cpu, dev, frozen);
-=======
 			ret = cpufreq_add_policy_cpu(tpolicy, cpu, dev);
->>>>>>> d8ec26d7
 			up_read(&cpufreq_rwsem);
 			return ret;
 		}
@@ -1186,18 +1013,6 @@
 	read_unlock_irqrestore(&cpufreq_driver_lock, flags);
 #endif
 
-<<<<<<< HEAD
-	if (frozen)
-		/* Restore the saved policy when doing light-weight init */
-		policy = cpufreq_policy_restore(cpu);
-	else
-		policy = cpufreq_policy_alloc();
-
-	if (!policy)
-		goto nomem_out;
-
-
-=======
 	/*
 	 * Restore the saved policy when doing light-weight init and fall back
 	 * to the full init if that fails.
@@ -1210,7 +1025,6 @@
 			goto nomem_out;
 	}
 
->>>>>>> d8ec26d7
 	/*
 	 * In the resume path, since we restore a saved policy, the assignment
 	 * to policy->cpu is like an update of the existing policy, rather than
@@ -1287,14 +1101,11 @@
 	write_unlock_irqrestore(&cpufreq_driver_lock, flags);
 
 	cpufreq_init_policy(policy);
-<<<<<<< HEAD
-=======
 
 	if (!frozen) {
 		policy->user_policy.policy = policy->policy;
 		policy->user_policy.governor = policy->governor;
 	}
->>>>>>> d8ec26d7
 
 	kobject_uevent(&policy->kobj, KOBJ_ADD);
 	up_read(&cpufreq_rwsem);
@@ -1309,10 +1120,6 @@
 		per_cpu(cpufreq_cpu_data, j) = NULL;
 	write_unlock_irqrestore(&cpufreq_driver_lock, flags);
 
-<<<<<<< HEAD
-err_set_policy_cpu:
-	cpufreq_policy_free(policy);
-=======
 err_get_freq:
 	if (cpufreq_driver->exit)
 		cpufreq_driver->exit(policy);
@@ -1324,7 +1131,6 @@
 	}
 	cpufreq_policy_free(policy);
 
->>>>>>> d8ec26d7
 nomem_out:
 	up_read(&cpufreq_rwsem);
 
@@ -1346,11 +1152,7 @@
 }
 
 static int cpufreq_nominate_new_policy_cpu(struct cpufreq_policy *policy,
-<<<<<<< HEAD
-					   unsigned int old_cpu, bool frozen)
-=======
 					   unsigned int old_cpu)
->>>>>>> d8ec26d7
 {
 	struct device *cpu_dev;
 	int ret;
@@ -1358,27 +1160,14 @@
 	/* first sibling now owns the new sysfs dir */
 	cpu_dev = get_cpu_device(cpumask_any_but(policy->cpus, old_cpu));
 
-<<<<<<< HEAD
-	/* Don't touch sysfs files during light-weight tear-down */
-	if (frozen)
-		return cpu_dev->id;
-
-=======
->>>>>>> d8ec26d7
 	sysfs_remove_link(&cpu_dev->kobj, "cpufreq");
 	ret = kobject_move(&policy->kobj, &cpu_dev->kobj);
 	if (ret) {
 		pr_err("%s: Failed to move kobj: %d", __func__, ret);
 
-<<<<<<< HEAD
-		WARN_ON(lock_policy_rwsem_write(old_cpu));
-		cpumask_set_cpu(old_cpu, policy->cpus);
-		unlock_policy_rwsem_write(old_cpu);
-=======
 		down_write(&policy->rwsem);
 		cpumask_set_cpu(old_cpu, policy->cpus);
 		up_write(&policy->rwsem);
->>>>>>> d8ec26d7
 
 		ret = sysfs_create_link(&cpu_dev->kobj, &policy->kobj,
 					"cpufreq");
@@ -1415,11 +1204,7 @@
 		return -EINVAL;
 	}
 
-<<<<<<< HEAD
-	if (cpufreq_driver->target) {
-=======
 	if (has_target()) {
->>>>>>> d8ec26d7
 		ret = __cpufreq_governor(policy, CPUFREQ_GOV_STOP);
 		if (ret) {
 			pr_err("%s: Failed to stop governor\n", __func__);
@@ -1433,29 +1218,21 @@
 			policy->governor->name, CPUFREQ_NAME_LEN);
 #endif
 
-<<<<<<< HEAD
-	lock_policy_rwsem_read(cpu);
-	cpus = cpumask_weight(policy->cpus);
-	unlock_policy_rwsem_read(cpu);
-=======
 	down_read(&policy->rwsem);
 	cpus = cpumask_weight(policy->cpus);
 	up_read(&policy->rwsem);
->>>>>>> d8ec26d7
 
 	if (cpu != policy->cpu) {
 		if (!frozen)
 			sysfs_remove_link(&dev->kobj, "cpufreq");
 	} else if (cpus > 1) {
-<<<<<<< HEAD
-
-		new_cpu = cpufreq_nominate_new_policy_cpu(policy, cpu, frozen);
+		new_cpu = cpufreq_nominate_new_policy_cpu(policy, cpu);
 		if (new_cpu >= 0) {
 			update_policy_cpu(policy, new_cpu);
 
 			if (!frozen) {
-				pr_debug("%s: policy Kobject moved to cpu: %d "
-					 "from: %d\n",__func__, new_cpu, cpu);
+				pr_debug("%s: policy Kobject moved to cpu: %d from: %d\n",
+						__func__, new_cpu, cpu);
 			}
 		}
 	}
@@ -1471,34 +1248,7 @@
 	int ret;
 	unsigned long flags;
 	struct cpufreq_policy *policy;
-	struct kobject *kobj;
-	struct completion *cmp;
-
-=======
-		new_cpu = cpufreq_nominate_new_policy_cpu(policy, cpu);
-		if (new_cpu >= 0) {
-			update_policy_cpu(policy, new_cpu);
-
-			if (!frozen) {
-				pr_debug("%s: policy Kobject moved to cpu: %d from: %d\n",
-						__func__, new_cpu, cpu);
-			}
-		}
-	}
-
-	return 0;
-}
-
-static int __cpufreq_remove_dev_finish(struct device *dev,
-				       struct subsys_interface *sif,
-				       bool frozen)
-{
-	unsigned int cpu = dev->id, cpus;
-	int ret;
-	unsigned long flags;
-	struct cpufreq_policy *policy;
-
->>>>>>> d8ec26d7
+
 	read_lock_irqsave(&cpufreq_driver_lock, flags);
 	policy = per_cpu(cpufreq_cpu_data, cpu);
 	read_unlock_irqrestore(&cpufreq_driver_lock, flags);
@@ -1508,28 +1258,16 @@
 		return -EINVAL;
 	}
 
-<<<<<<< HEAD
-	WARN_ON(lock_policy_rwsem_write(cpu));
-=======
 	down_write(&policy->rwsem);
->>>>>>> d8ec26d7
 	cpus = cpumask_weight(policy->cpus);
 
 	if (cpus > 1)
 		cpumask_clear_cpu(cpu, policy->cpus);
-<<<<<<< HEAD
-	unlock_policy_rwsem_write(cpu);
-
-	/* If cpu is last user of policy, free policy */
-	if (cpus == 1) {
-		if (cpufreq_driver->target) {
-=======
 	up_write(&policy->rwsem);
 
 	/* If cpu is last user of policy, free policy */
 	if (cpus == 1) {
 		if (has_target()) {
->>>>>>> d8ec26d7
 			ret = __cpufreq_governor(policy,
 					CPUFREQ_GOV_POLICY_EXIT);
 			if (ret) {
@@ -1538,31 +1276,10 @@
 				return ret;
 			}
 		}
-<<<<<<< HEAD
-
-		if (!frozen) {
-			lock_policy_rwsem_read(cpu);
-			kobj = &policy->kobj;
-			cmp = &policy->kobj_unregister;
-			unlock_policy_rwsem_read(cpu);
-			kobject_put(kobj);
-
-			/*
-			 * We need to make sure that the underlying kobj is
-			 * actually not referenced anymore by anybody before we
-			 * proceed with unloading.
-			 */
-			pr_debug("waiting for dropping of refcount\n");
-			wait_for_completion(cmp);
-			pr_debug("wait complete\n");
-		}
-
-=======
 
 		if (!frozen)
 			cpufreq_policy_put_kobj(policy);
 
->>>>>>> d8ec26d7
 		/*
 		 * Perform the ->exit() even during light-weight tear-down,
 		 * since this is a core component, and is essential for the
@@ -1579,11 +1296,7 @@
 		if (!frozen)
 			cpufreq_policy_free(policy);
 	} else {
-<<<<<<< HEAD
-		if (cpufreq_driver->target) {
-=======
 		if (has_target()) {
->>>>>>> d8ec26d7
 			if ((ret = __cpufreq_governor(policy, CPUFREQ_GOV_START)) ||
 					(ret = __cpufreq_governor(policy, CPUFREQ_GOV_LIMITS))) {
 				pr_err("%s: Failed to start governor\n",
@@ -1598,33 +1311,10 @@
 }
 
 /**
-<<<<<<< HEAD
- * __cpufreq_remove_dev - remove a CPU device
+ * cpufreq_remove_dev - remove a CPU device
  *
  * Removes the cpufreq interface for a CPU device.
- * Caller should already have policy_rwsem in write mode for this CPU.
- * This routine frees the rwsem before returning.
- */
-static inline int __cpufreq_remove_dev(struct device *dev,
-				       struct subsys_interface *sif,
-				       bool frozen)
-{
-	int ret;
-
-	ret = __cpufreq_remove_dev_prepare(dev, sif, frozen);
-
-	if (!ret)
-		ret = __cpufreq_remove_dev_finish(dev, sif, frozen);
-
-	return ret;
-}
-
-=======
- * cpufreq_remove_dev - remove a CPU device
- *
- * Removes the cpufreq interface for a CPU device.
- */
->>>>>>> d8ec26d7
+ */
 static int cpufreq_remove_dev(struct device *dev, struct subsys_interface *sif)
 {
 	unsigned int cpu = dev->id;
@@ -1633,17 +1323,12 @@
 	if (cpu_is_offline(cpu))
 		return 0;
 
-<<<<<<< HEAD
-	retval = __cpufreq_remove_dev(dev, sif, false);
-	return retval;
-=======
 	ret = __cpufreq_remove_dev_prepare(dev, sif, false);
 
 	if (!ret)
 		ret = __cpufreq_remove_dev_finish(dev, sif, false);
 
 	return ret;
->>>>>>> d8ec26d7
 }
 
 static void handle_update(struct work_struct *work)
@@ -1767,17 +1452,11 @@
 
 	if (cpufreq_disabled() || !cpufreq_driver)
 		return -ENOENT;
-<<<<<<< HEAD
+
+	BUG_ON(!policy);
 
 	if (!down_read_trylock(&cpufreq_rwsem))
 		return 0;
-=======
->>>>>>> d8ec26d7
-
-	BUG_ON(!policy);
-
-	if (!down_read_trylock(&cpufreq_rwsem))
-		return 0;
 
 	down_read(&policy->rwsem);
 
@@ -1786,12 +1465,6 @@
 	up_read(&policy->rwsem);
 	up_read(&cpufreq_rwsem);
 
-<<<<<<< HEAD
-out_policy:
-	up_read(&cpufreq_rwsem);
-
-=======
->>>>>>> d8ec26d7
 	return ret_freq;
 }
 EXPORT_SYMBOL(cpufreq_get);
@@ -2251,11 +1924,7 @@
  * policy : current policy.
  * new_policy: policy to be set.
  */
-<<<<<<< HEAD
-static int __cpufreq_set_policy(struct cpufreq_policy *policy,
-=======
 static int cpufreq_set_policy(struct cpufreq_policy *policy,
->>>>>>> d8ec26d7
 				struct cpufreq_policy *new_policy)
 {
 	int ret = 0, failed = 1;
@@ -2315,17 +1984,10 @@
 			/* end old governor */
 			if (policy->governor) {
 				__cpufreq_governor(policy, CPUFREQ_GOV_STOP);
-<<<<<<< HEAD
-				unlock_policy_rwsem_write(new_policy->cpu);
-				__cpufreq_governor(policy,
-						CPUFREQ_GOV_POLICY_EXIT);
-				lock_policy_rwsem_write(new_policy->cpu);
-=======
 				up_write(&policy->rwsem);
 				__cpufreq_governor(policy,
 						CPUFREQ_GOV_POLICY_EXIT);
 				down_write(&policy->rwsem);
->>>>>>> d8ec26d7
 			}
 
 			/* start new governor */
@@ -2334,17 +1996,10 @@
 				if (!__cpufreq_governor(policy, CPUFREQ_GOV_START)) {
 					failed = 0;
 				} else {
-<<<<<<< HEAD
-					unlock_policy_rwsem_write(new_policy->cpu);
-					__cpufreq_governor(policy,
-							CPUFREQ_GOV_POLICY_EXIT);
-					lock_policy_rwsem_write(new_policy->cpu);
-=======
 					up_write(&policy->rwsem);
 					__cpufreq_governor(policy,
 							CPUFREQ_GOV_POLICY_EXIT);
 					down_write(&policy->rwsem);
->>>>>>> d8ec26d7
 				}
 			}
 
@@ -2409,28 +2064,16 @@
 			pr_debug("Driver did not initialize current freq");
 			policy->cur = new_policy.cur;
 		} else {
-<<<<<<< HEAD
-			if (policy->cur != new_policy.cur && cpufreq_driver->target)
-=======
 			if (policy->cur != new_policy.cur && has_target())
->>>>>>> d8ec26d7
 				cpufreq_out_of_sync(cpu, policy->cur,
 								new_policy.cur);
 		}
 	}
 
-<<<<<<< HEAD
-	ret = __cpufreq_set_policy(policy, &new_policy);
-=======
 	ret = cpufreq_set_policy(policy, &new_policy);
->>>>>>> d8ec26d7
 
 	up_write(&policy->rwsem);
 
-<<<<<<< HEAD
-fail:
-=======
->>>>>>> d8ec26d7
 	cpufreq_cpu_put(policy);
 no_policy:
 	return ret;
@@ -2458,21 +2101,12 @@
 
 		case CPU_DOWN_PREPARE:
 			__cpufreq_remove_dev_prepare(dev, NULL, frozen);
-<<<<<<< HEAD
 			break;
 
 		case CPU_POST_DEAD:
 			__cpufreq_remove_dev_finish(dev, NULL, frozen);
 			break;
 
-=======
-			break;
-
-		case CPU_POST_DEAD:
-			__cpufreq_remove_dev_finish(dev, NULL, frozen);
-			break;
-
->>>>>>> d8ec26d7
 		case CPU_DOWN_FAILED:
 			__cpufreq_add_dev(dev, NULL, frozen);
 			break;
@@ -2599,12 +2233,6 @@
 	if (cpufreq_disabled())
 		return -ENODEV;
 
-<<<<<<< HEAD
-	for_each_possible_cpu(cpu)
-		init_rwsem(&per_cpu(cpu_policy_rwsem, cpu));
-
-=======
->>>>>>> d8ec26d7
 	cpufreq_global_kobject = kobject_create();
 	BUG_ON(!cpufreq_global_kobject);
 	register_syscore_ops(&cpufreq_syscore_ops);
