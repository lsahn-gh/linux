// SPDX-License-Identifier: MIT
/*
 * Copyright © 2015 Intel Corporation
 */

#include "i915_drv.h"

#include "intel_engine.h"
#include "intel_gt.h"
#include "intel_lrc_reg.h"
#include "intel_mocs.h"
#include "intel_ring.h"

/* structures required */
struct drm_i915_mocs_entry {
	u32 control_value;
	u16 l3cc_value;
	u16 used;
};

struct drm_i915_mocs_table {
	unsigned int size;
	unsigned int n_entries;
	const struct drm_i915_mocs_entry *table;
	u8 uc_index;
	u8 unused_entries_index;
};

/* Defines for the tables (XXX_MOCS_0 - XXX_MOCS_63) */
#define _LE_CACHEABILITY(value)	((value) << 0)
#define _LE_TGT_CACHE(value)	((value) << 2)
#define LE_LRUM(value)		((value) << 4)
#define LE_AOM(value)		((value) << 6)
#define LE_RSC(value)		((value) << 7)
#define LE_SCC(value)		((value) << 8)
#define LE_PFM(value)		((value) << 11)
#define LE_SCF(value)		((value) << 14)
#define LE_COS(value)		((value) << 15)
#define LE_SSE(value)		((value) << 17)

/* Defines for the tables (LNCFMOCS0 - LNCFMOCS31) - two entries per word */
#define L3_ESC(value)		((value) << 0)
#define L3_SCC(value)		((value) << 1)
#define _L3_CACHEABILITY(value)	((value) << 4)
#define L3_GLBGO(value)		((value) << 6)
#define L3_LKUP(value)		((value) << 7)

/* Helper defines */
#define GEN9_NUM_MOCS_ENTRIES	64  /* 63-64 are reserved, but configured. */

/* (e)LLC caching options */
/*
 * Note: LE_0_PAGETABLE works only up to Gen11; for newer gens it means
 * the same as LE_UC
 */
#define LE_0_PAGETABLE		_LE_CACHEABILITY(0)
#define LE_1_UC			_LE_CACHEABILITY(1)
#define LE_2_WT			_LE_CACHEABILITY(2)
#define LE_3_WB			_LE_CACHEABILITY(3)

/* Target cache */
#define LE_TC_0_PAGETABLE	_LE_TGT_CACHE(0)
#define LE_TC_1_LLC		_LE_TGT_CACHE(1)
#define LE_TC_2_LLC_ELLC	_LE_TGT_CACHE(2)
#define LE_TC_3_LLC_ELLC_ALT	_LE_TGT_CACHE(3)

/* L3 caching options */
#define L3_0_DIRECT		_L3_CACHEABILITY(0)
#define L3_1_UC			_L3_CACHEABILITY(1)
#define L3_2_RESERVED		_L3_CACHEABILITY(2)
#define L3_3_WB			_L3_CACHEABILITY(3)

#define MOCS_ENTRY(__idx, __control_value, __l3cc_value) \
	[__idx] = { \
		.control_value = __control_value, \
		.l3cc_value = __l3cc_value, \
		.used = 1, \
	}

/*
 * MOCS tables
 *
 * These are the MOCS tables that are programmed across all the rings.
 * The control value is programmed to all the rings that support the
 * MOCS registers. While the l3cc_values are only programmed to the
 * LNCFCMOCS0 - LNCFCMOCS32 registers.
 *
 * These tables are intended to be kept reasonably consistent across
 * HW platforms, and for ICL+, be identical across OSes. To achieve
 * that, for Icelake and above, list of entries is published as part
 * of bspec.
 *
 * Entries not part of the following tables are undefined as far as
 * userspace is concerned and shouldn't be relied upon.  For Gen < 12
 * they will be initialized to PTE. Gen >= 12 don't have a setting for
 * PTE and those platforms except TGL/RKL will be initialized L3 WB to
 * catch accidental use of reserved and unused mocs indexes.
 *
 * The last few entries are reserved by the hardware. For ICL+ they
 * should be initialized according to bspec and never used, for older
 * platforms they should never be written to.
 *
 * NOTE1: These tables are part of bspec and defined as part of hardware
 *       interface for ICL+. For older platforms, they are part of kernel
 *       ABI. It is expected that, for specific hardware platform, existing
 *       entries will remain constant and the table will only be updated by
 *       adding new entries, filling unused positions.
 *
 * NOTE2: For GEN >= 12 except TGL and RKL, reserved and unspecified MOCS
 *       indices have been set to L3 WB. These reserved entries should never
 *       be used, they may be changed to low performant variants with better
 *       coherency in the future if more entries are needed.
 *       For TGL/RKL, all the unspecified MOCS indexes are mapped to L3 UC.
 */
#define GEN9_MOCS_ENTRIES \
	MOCS_ENTRY(I915_MOCS_UNCACHED, \
		   LE_1_UC | LE_TC_2_LLC_ELLC, \
		   L3_1_UC), \
	MOCS_ENTRY(I915_MOCS_PTE, \
		   LE_0_PAGETABLE | LE_TC_0_PAGETABLE | LE_LRUM(3), \
		   L3_3_WB)

static const struct drm_i915_mocs_entry skl_mocs_table[] = {
	GEN9_MOCS_ENTRIES,
	MOCS_ENTRY(I915_MOCS_CACHED,
		   LE_3_WB | LE_TC_2_LLC_ELLC | LE_LRUM(3),
		   L3_3_WB),

	/*
	 * mocs:63
	 * - used by the L3 for all of its evictions.
	 *   Thus it is expected to allow LLC cacheability to enable coherent
	 *   flows to be maintained.
	 * - used to force L3 uncachable cycles.
	 *   Thus it is expected to make the surface L3 uncacheable.
	 */
	MOCS_ENTRY(63,
		   LE_3_WB | LE_TC_1_LLC | LE_LRUM(3),
		   L3_1_UC)
};

/* NOTE: the LE_TGT_CACHE is not used on Broxton */
static const struct drm_i915_mocs_entry broxton_mocs_table[] = {
	GEN9_MOCS_ENTRIES,
	MOCS_ENTRY(I915_MOCS_CACHED,
		   LE_1_UC | LE_TC_2_LLC_ELLC | LE_LRUM(3),
		   L3_3_WB)
};

#define GEN11_MOCS_ENTRIES \
	/* Entries 0 and 1 are defined per-platform */ \
	/* Base - L3 + LLC */ \
	MOCS_ENTRY(2, \
		   LE_3_WB | LE_TC_1_LLC | LE_LRUM(3), \
		   L3_3_WB), \
	/* Base - Uncached */ \
	MOCS_ENTRY(3, \
		   LE_1_UC | LE_TC_1_LLC, \
		   L3_1_UC), \
	/* Base - L3 */ \
	MOCS_ENTRY(4, \
		   LE_1_UC | LE_TC_1_LLC, \
		   L3_3_WB), \
	/* Base - LLC */ \
	MOCS_ENTRY(5, \
		   LE_3_WB | LE_TC_1_LLC | LE_LRUM(3), \
		   L3_1_UC), \
	/* Age 0 - LLC */ \
	MOCS_ENTRY(6, \
		   LE_3_WB | LE_TC_1_LLC | LE_LRUM(1), \
		   L3_1_UC), \
	/* Age 0 - L3 + LLC */ \
	MOCS_ENTRY(7, \
		   LE_3_WB | LE_TC_1_LLC | LE_LRUM(1), \
		   L3_3_WB), \
	/* Age: Don't Chg. - LLC */ \
	MOCS_ENTRY(8, \
		   LE_3_WB | LE_TC_1_LLC | LE_LRUM(2), \
		   L3_1_UC), \
	/* Age: Don't Chg. - L3 + LLC */ \
	MOCS_ENTRY(9, \
		   LE_3_WB | LE_TC_1_LLC | LE_LRUM(2), \
		   L3_3_WB), \
	/* No AOM - LLC */ \
	MOCS_ENTRY(10, \
		   LE_3_WB | LE_TC_1_LLC | LE_LRUM(3) | LE_AOM(1), \
		   L3_1_UC), \
	/* No AOM - L3 + LLC */ \
	MOCS_ENTRY(11, \
		   LE_3_WB | LE_TC_1_LLC | LE_LRUM(3) | LE_AOM(1), \
		   L3_3_WB), \
	/* No AOM; Age 0 - LLC */ \
	MOCS_ENTRY(12, \
		   LE_3_WB | LE_TC_1_LLC | LE_LRUM(1) | LE_AOM(1), \
		   L3_1_UC), \
	/* No AOM; Age 0 - L3 + LLC */ \
	MOCS_ENTRY(13, \
		   LE_3_WB | LE_TC_1_LLC | LE_LRUM(1) | LE_AOM(1), \
		   L3_3_WB), \
	/* No AOM; Age:DC - LLC */ \
	MOCS_ENTRY(14, \
		   LE_3_WB | LE_TC_1_LLC | LE_LRUM(2) | LE_AOM(1), \
		   L3_1_UC), \
	/* No AOM; Age:DC - L3 + LLC */ \
	MOCS_ENTRY(15, \
		   LE_3_WB | LE_TC_1_LLC | LE_LRUM(2) | LE_AOM(1), \
		   L3_3_WB), \
	/* Self-Snoop - L3 + LLC */ \
	MOCS_ENTRY(18, \
		   LE_3_WB | LE_TC_1_LLC | LE_LRUM(3) | LE_SSE(3), \
		   L3_3_WB), \
	/* Skip Caching - L3 + LLC(12.5%) */ \
	MOCS_ENTRY(19, \
		   LE_3_WB | LE_TC_1_LLC | LE_LRUM(3) | LE_SCC(7), \
		   L3_3_WB), \
	/* Skip Caching - L3 + LLC(25%) */ \
	MOCS_ENTRY(20, \
		   LE_3_WB | LE_TC_1_LLC | LE_LRUM(3) | LE_SCC(3), \
		   L3_3_WB), \
	/* Skip Caching - L3 + LLC(50%) */ \
	MOCS_ENTRY(21, \
		   LE_3_WB | LE_TC_1_LLC | LE_LRUM(3) | LE_SCC(1), \
		   L3_3_WB), \
	/* Skip Caching - L3 + LLC(75%) */ \
	MOCS_ENTRY(22, \
		   LE_3_WB | LE_TC_1_LLC | LE_LRUM(3) | LE_RSC(1) | LE_SCC(3), \
		   L3_3_WB), \
	/* Skip Caching - L3 + LLC(87.5%) */ \
	MOCS_ENTRY(23, \
		   LE_3_WB | LE_TC_1_LLC | LE_LRUM(3) | LE_RSC(1) | LE_SCC(7), \
		   L3_3_WB), \
	/* HW Reserved - SW program but never use */ \
	MOCS_ENTRY(62, \
		   LE_3_WB | LE_TC_1_LLC | LE_LRUM(3), \
		   L3_1_UC), \
	/* HW Reserved - SW program but never use */ \
	MOCS_ENTRY(63, \
		   LE_3_WB | LE_TC_1_LLC | LE_LRUM(3), \
		   L3_1_UC)

static const struct drm_i915_mocs_entry tgl_mocs_table[] = {
	/*
	 * NOTE:
	 * Reserved and unspecified MOCS indices have been set to (L3 + LCC).
	 * These reserved entries should never be used, they may be changed
	 * to low performant variants with better coherency in the future if
	 * more entries are needed. We are programming index I915_MOCS_PTE(1)
	 * only, __init_mocs_table() take care to program unused index with
	 * this entry.
	 */
	MOCS_ENTRY(I915_MOCS_PTE,
		   LE_0_PAGETABLE | LE_TC_0_PAGETABLE,
		   L3_1_UC),
	GEN11_MOCS_ENTRIES,

	/* Implicitly enable L1 - HDC:L1 + L3 + LLC */
	MOCS_ENTRY(48,
		   LE_3_WB | LE_TC_1_LLC | LE_LRUM(3),
		   L3_3_WB),
	/* Implicitly enable L1 - HDC:L1 + L3 */
	MOCS_ENTRY(49,
		   LE_1_UC | LE_TC_1_LLC,
		   L3_3_WB),
	/* Implicitly enable L1 - HDC:L1 + LLC */
	MOCS_ENTRY(50,
		   LE_3_WB | LE_TC_1_LLC | LE_LRUM(3),
		   L3_1_UC),
	/* Implicitly enable L1 - HDC:L1 */
	MOCS_ENTRY(51,
		   LE_1_UC | LE_TC_1_LLC,
		   L3_1_UC),
	/* HW Special Case (CCS) */
	MOCS_ENTRY(60,
		   LE_3_WB | LE_TC_1_LLC | LE_LRUM(3),
		   L3_1_UC),
	/* HW Special Case (Displayable) */
	MOCS_ENTRY(61,
		   LE_1_UC | LE_TC_1_LLC,
		   L3_3_WB),
};

static const struct drm_i915_mocs_entry icl_mocs_table[] = {
	/* Base - Uncached (Deprecated) */
	MOCS_ENTRY(I915_MOCS_UNCACHED,
		   LE_1_UC | LE_TC_1_LLC,
		   L3_1_UC),
	/* Base - L3 + LeCC:PAT (Deprecated) */
	MOCS_ENTRY(I915_MOCS_PTE,
		   LE_0_PAGETABLE | LE_TC_0_PAGETABLE,
		   L3_3_WB),

	GEN11_MOCS_ENTRIES
};

static const struct drm_i915_mocs_entry dg1_mocs_table[] = {

	/* UC */
	MOCS_ENTRY(1, 0, L3_1_UC),
	/* WB - L3 */
	MOCS_ENTRY(5, 0, L3_3_WB),
	/* WB - L3 50% */
	MOCS_ENTRY(6, 0, L3_ESC(1) | L3_SCC(1) | L3_3_WB),
	/* WB - L3 25% */
	MOCS_ENTRY(7, 0, L3_ESC(1) | L3_SCC(3) | L3_3_WB),
	/* WB - L3 12.5% */
	MOCS_ENTRY(8, 0, L3_ESC(1) | L3_SCC(7) | L3_3_WB),

	/* HDC:L1 + L3 */
	MOCS_ENTRY(48, 0, L3_3_WB),
	/* HDC:L1 */
	MOCS_ENTRY(49, 0, L3_1_UC),

	/* HW Reserved */
	MOCS_ENTRY(60, 0, L3_1_UC),
	MOCS_ENTRY(61, 0, L3_1_UC),
	MOCS_ENTRY(62, 0, L3_1_UC),
	MOCS_ENTRY(63, 0, L3_1_UC),
};

static const struct drm_i915_mocs_entry gen12_mocs_table[] = {
	GEN11_MOCS_ENTRIES,
	/* Implicitly enable L1 - HDC:L1 + L3 + LLC */
	MOCS_ENTRY(48,
		   LE_3_WB | LE_TC_1_LLC | LE_LRUM(3),
		   L3_3_WB),
	/* Implicitly enable L1 - HDC:L1 + L3 */
	MOCS_ENTRY(49,
		   LE_1_UC | LE_TC_1_LLC,
		   L3_3_WB),
	/* Implicitly enable L1 - HDC:L1 + LLC */
	MOCS_ENTRY(50,
		   LE_3_WB | LE_TC_1_LLC | LE_LRUM(3),
		   L3_1_UC),
	/* Implicitly enable L1 - HDC:L1 */
	MOCS_ENTRY(51,
		   LE_1_UC | LE_TC_1_LLC,
		   L3_1_UC),
	/* HW Special Case (CCS) */
	MOCS_ENTRY(60,
		   LE_3_WB | LE_TC_1_LLC | LE_LRUM(3),
		   L3_1_UC),
	/* HW Special Case (Displayable) */
	MOCS_ENTRY(61,
		   LE_1_UC | LE_TC_1_LLC,
		   L3_3_WB),
};

static const struct drm_i915_mocs_entry xehpsdv_mocs_table[] = {
	/* wa_1608975824 */
	MOCS_ENTRY(0, 0, L3_3_WB | L3_LKUP(1)),

	/* UC - Coherent; GO:L3 */
	MOCS_ENTRY(1, 0, L3_1_UC | L3_LKUP(1)),
	/* UC - Coherent; GO:Memory */
	MOCS_ENTRY(2, 0, L3_1_UC | L3_GLBGO(1) | L3_LKUP(1)),
	/* UC - Non-Coherent; GO:Memory */
	MOCS_ENTRY(3, 0, L3_1_UC | L3_GLBGO(1)),
	/* UC - Non-Coherent; GO:L3 */
	MOCS_ENTRY(4, 0, L3_1_UC),

	/* WB */
	MOCS_ENTRY(5, 0, L3_3_WB | L3_LKUP(1)),

	/* HW Reserved - SW program but never use. */
	MOCS_ENTRY(48, 0, L3_3_WB | L3_LKUP(1)),
	MOCS_ENTRY(49, 0, L3_1_UC | L3_LKUP(1)),
	MOCS_ENTRY(60, 0, L3_1_UC),
	MOCS_ENTRY(61, 0, L3_1_UC),
	MOCS_ENTRY(62, 0, L3_1_UC),
	MOCS_ENTRY(63, 0, L3_1_UC),
};

static const struct drm_i915_mocs_entry dg2_mocs_table[] = {
	/* UC - Coherent; GO:L3 */
	MOCS_ENTRY(0, 0, L3_1_UC | L3_LKUP(1)),
	/* UC - Coherent; GO:Memory */
	MOCS_ENTRY(1, 0, L3_1_UC | L3_GLBGO(1) | L3_LKUP(1)),
	/* UC - Non-Coherent; GO:Memory */
	MOCS_ENTRY(2, 0, L3_1_UC | L3_GLBGO(1)),

	/* WB - LC */
	MOCS_ENTRY(3, 0, L3_3_WB | L3_LKUP(1)),
};

static const struct drm_i915_mocs_entry dg2_mocs_table_g10_ax[] = {
	/* Wa_14011441408: Set Go to Memory for MOCS#0 */
	MOCS_ENTRY(0, 0, L3_1_UC | L3_GLBGO(1) | L3_LKUP(1)),
	/* UC - Coherent; GO:Memory */
	MOCS_ENTRY(1, 0, L3_1_UC | L3_GLBGO(1) | L3_LKUP(1)),
	/* UC - Non-Coherent; GO:Memory */
	MOCS_ENTRY(2, 0, L3_1_UC | L3_GLBGO(1)),

	/* WB - LC */
	MOCS_ENTRY(3, 0, L3_3_WB | L3_LKUP(1)),
};

enum {
	HAS_GLOBAL_MOCS = BIT(0),
	HAS_ENGINE_MOCS = BIT(1),
	HAS_RENDER_L3CC = BIT(2),
};

static bool has_l3cc(const struct drm_i915_private *i915)
{
	return true;
}

static bool has_global_mocs(const struct drm_i915_private *i915)
{
	return HAS_GLOBAL_MOCS_REGISTERS(i915);
}

static bool has_mocs(const struct drm_i915_private *i915)
{
	return !IS_DGFX(i915);
}

static unsigned int get_mocs_settings(const struct drm_i915_private *i915,
				      struct drm_i915_mocs_table *table)
{
	unsigned int flags;

	memset(table, 0, sizeof(struct drm_i915_mocs_table));

	table->unused_entries_index = I915_MOCS_PTE;
	if (IS_DG2(i915)) {
<<<<<<< HEAD
		if (IS_DG2_GT_STEP(i915, G10, STEP_A0, STEP_B0)) {
=======
		if (IS_DG2_GRAPHICS_STEP(i915, G10, STEP_A0, STEP_B0)) {
>>>>>>> 754e0b0e
			table->size = ARRAY_SIZE(dg2_mocs_table_g10_ax);
			table->table = dg2_mocs_table_g10_ax;
		} else {
			table->size = ARRAY_SIZE(dg2_mocs_table);
			table->table = dg2_mocs_table;
		}
		table->uc_index = 1;
		table->n_entries = GEN9_NUM_MOCS_ENTRIES;
		table->unused_entries_index = 3;
	} else if (IS_XEHPSDV(i915)) {
		table->size = ARRAY_SIZE(xehpsdv_mocs_table);
		table->table = xehpsdv_mocs_table;
		table->uc_index = 2;
		table->n_entries = GEN9_NUM_MOCS_ENTRIES;
		table->unused_entries_index = 5;
	} else if (IS_DG1(i915)) {
		table->size = ARRAY_SIZE(dg1_mocs_table);
		table->table = dg1_mocs_table;
		table->uc_index = 1;
		table->n_entries = GEN9_NUM_MOCS_ENTRIES;
		table->uc_index = 1;
		table->unused_entries_index = 5;
	} else if (IS_TIGERLAKE(i915) || IS_ROCKETLAKE(i915)) {
		/* For TGL/RKL, Can't be changed now for ABI reasons */
		table->size  = ARRAY_SIZE(tgl_mocs_table);
		table->table = tgl_mocs_table;
		table->n_entries = GEN9_NUM_MOCS_ENTRIES;
		table->uc_index = 3;
	} else if (GRAPHICS_VER(i915) >= 12) {
		table->size  = ARRAY_SIZE(gen12_mocs_table);
		table->table = gen12_mocs_table;
		table->n_entries = GEN9_NUM_MOCS_ENTRIES;
		table->uc_index = 3;
		table->unused_entries_index = 2;
	} else if (GRAPHICS_VER(i915) == 11) {
		table->size  = ARRAY_SIZE(icl_mocs_table);
		table->table = icl_mocs_table;
		table->n_entries = GEN9_NUM_MOCS_ENTRIES;
	} else if (IS_GEN9_BC(i915)) {
		table->size  = ARRAY_SIZE(skl_mocs_table);
		table->n_entries = GEN9_NUM_MOCS_ENTRIES;
		table->table = skl_mocs_table;
	} else if (IS_GEN9_LP(i915)) {
		table->size  = ARRAY_SIZE(broxton_mocs_table);
		table->n_entries = GEN9_NUM_MOCS_ENTRIES;
		table->table = broxton_mocs_table;
	} else {
		drm_WARN_ONCE(&i915->drm, GRAPHICS_VER(i915) >= 9,
			      "Platform that should have a MOCS table does not.\n");
		return 0;
	}

	if (GEM_DEBUG_WARN_ON(table->size > table->n_entries))
		return 0;

	/* WaDisableSkipCaching:skl,bxt,kbl,glk */
	if (GRAPHICS_VER(i915) == 9) {
		int i;

		for (i = 0; i < table->size; i++)
			if (GEM_DEBUG_WARN_ON(table->table[i].l3cc_value &
					      (L3_ESC(1) | L3_SCC(0x7))))
				return 0;
	}

	flags = 0;
	if (has_mocs(i915)) {
		if (has_global_mocs(i915))
			flags |= HAS_GLOBAL_MOCS;
		else
			flags |= HAS_ENGINE_MOCS;
	}
	if (has_l3cc(i915))
		flags |= HAS_RENDER_L3CC;

	return flags;
}

/*
 * Get control_value from MOCS entry taking into account when it's not used
 * then if unused_entries_index is non-zero then its value will be returned
 * otherwise I915_MOCS_PTE's value is returned in this case.
 */
static u32 get_entry_control(const struct drm_i915_mocs_table *table,
			     unsigned int index)
{
	if (index < table->size && table->table[index].used)
		return table->table[index].control_value;
	return table->table[table->unused_entries_index].control_value;
}

#define for_each_mocs(mocs, t, i) \
	for (i = 0; \
	     i < (t)->n_entries ? (mocs = get_entry_control((t), i)), 1 : 0;\
	     i++)

static void __init_mocs_table(struct intel_uncore *uncore,
			      const struct drm_i915_mocs_table *table,
			      u32 addr)
{
	unsigned int i;
	u32 mocs;

	drm_WARN_ONCE(&uncore->i915->drm, !table->unused_entries_index,
		      "Unused entries index should have been defined\n");
	for_each_mocs(mocs, table, i)
		intel_uncore_write_fw(uncore, _MMIO(addr + i * 4), mocs);
}

static u32 mocs_offset(const struct intel_engine_cs *engine)
{
	static const u32 offset[] = {
		[RCS0]  =  __GEN9_RCS0_MOCS0,
		[VCS0]  =  __GEN9_VCS0_MOCS0,
		[VCS1]  =  __GEN9_VCS1_MOCS0,
		[VECS0] =  __GEN9_VECS0_MOCS0,
		[BCS0]  =  __GEN9_BCS0_MOCS0,
		[VCS2]  = __GEN11_VCS2_MOCS0,
	};

	GEM_BUG_ON(engine->id >= ARRAY_SIZE(offset));
	return offset[engine->id];
}

static void init_mocs_table(struct intel_engine_cs *engine,
			    const struct drm_i915_mocs_table *table)
{
	__init_mocs_table(engine->uncore, table, mocs_offset(engine));
}

/*
 * Get l3cc_value from MOCS entry taking into account when it's not used
 * then if unused_entries_index is not zero then its value will be returned
 * otherwise I915_MOCS_PTE's value is returned in this case.
 */
static u16 get_entry_l3cc(const struct drm_i915_mocs_table *table,
			  unsigned int index)
{
	if (index < table->size && table->table[index].used)
		return table->table[index].l3cc_value;
	return table->table[table->unused_entries_index].l3cc_value;
}

static u32 l3cc_combine(u16 low, u16 high)
{
	return low | (u32)high << 16;
}

#define for_each_l3cc(l3cc, t, i) \
	for (i = 0; \
	     i < ((t)->n_entries + 1) / 2 ? \
	     (l3cc = l3cc_combine(get_entry_l3cc((t), 2 * i), \
				  get_entry_l3cc((t), 2 * i + 1))), 1 : \
	     0; \
	     i++)

static void init_l3cc_table(struct intel_uncore *uncore,
			    const struct drm_i915_mocs_table *table)
{
	unsigned int i;
	u32 l3cc;

	for_each_l3cc(l3cc, table, i)
		intel_uncore_write_fw(uncore, GEN9_LNCFCMOCS(i), l3cc);
}

void intel_mocs_init_engine(struct intel_engine_cs *engine)
{
	struct drm_i915_mocs_table table;
	unsigned int flags;

	/* Called under a blanket forcewake */
	assert_forcewakes_active(engine->uncore, FORCEWAKE_ALL);

	flags = get_mocs_settings(engine->i915, &table);
	if (!flags)
		return;

	/* Platforms with global MOCS do not need per-engine initialization. */
	if (flags & HAS_ENGINE_MOCS)
		init_mocs_table(engine, &table);

	if (flags & HAS_RENDER_L3CC && engine->class == RENDER_CLASS)
		init_l3cc_table(engine->uncore, &table);
}

static u32 global_mocs_offset(void)
{
	return i915_mmio_reg_offset(GEN12_GLOBAL_MOCS(0));
}

void intel_set_mocs_index(struct intel_gt *gt)
{
	struct drm_i915_mocs_table table;

	get_mocs_settings(gt->i915, &table);
	gt->mocs.uc_index = table.uc_index;
}

void intel_mocs_init(struct intel_gt *gt)
{
	struct drm_i915_mocs_table table;
	unsigned int flags;

	/*
	 * LLC and eDRAM control values are not applicable to dgfx
	 */
	flags = get_mocs_settings(gt->i915, &table);
	if (flags & HAS_GLOBAL_MOCS)
		__init_mocs_table(gt->uncore, &table, global_mocs_offset());

	/*
	 * Initialize the L3CC table as part of mocs initalization to make
	 * sure the LNCFCMOCSx registers are programmed for the subsequent
	 * memory transactions including guc transactions
	 */
	if (flags & HAS_RENDER_L3CC)
		init_l3cc_table(gt->uncore, &table);
}

#if IS_ENABLED(CONFIG_DRM_I915_SELFTEST)
#include "selftest_mocs.c"
#endif<|MERGE_RESOLUTION|>--- conflicted
+++ resolved
@@ -424,11 +424,7 @@
 
 	table->unused_entries_index = I915_MOCS_PTE;
 	if (IS_DG2(i915)) {
-<<<<<<< HEAD
-		if (IS_DG2_GT_STEP(i915, G10, STEP_A0, STEP_B0)) {
-=======
 		if (IS_DG2_GRAPHICS_STEP(i915, G10, STEP_A0, STEP_B0)) {
->>>>>>> 754e0b0e
 			table->size = ARRAY_SIZE(dg2_mocs_table_g10_ax);
 			table->table = dg2_mocs_table_g10_ax;
 		} else {
