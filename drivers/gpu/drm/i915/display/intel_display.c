--- conflicted
+++ resolved
@@ -3644,8 +3644,6 @@
 
 static void enabled_uncompressed_joiner_pipes(struct intel_display *display,
 					      u8 *primary_pipes, u8 *secondary_pipes)
-<<<<<<< HEAD
-=======
 {
 	struct drm_i915_private *i915 = to_i915(display->drm);
 	struct intel_crtc *crtc;
@@ -3676,7 +3674,6 @@
 
 static void enabled_bigjoiner_pipes(struct intel_display *display,
 				    u8 *primary_pipes, u8 *secondary_pipes)
->>>>>>> 82ab75c4
 {
 	struct drm_i915_private *i915 = to_i915(display->drm);
 	struct intel_crtc *crtc;
@@ -3684,11 +3681,7 @@
 	*primary_pipes = 0;
 	*secondary_pipes = 0;
 
-<<<<<<< HEAD
-	if (!HAS_UNCOMPRESSED_JOINER(display))
-=======
 	if (!HAS_BIGJOINER(display))
->>>>>>> 82ab75c4
 		return;
 
 	for_each_intel_crtc_in_pipe_mask(&i915->drm, crtc,
@@ -3697,39 +3690,6 @@
 		enum pipe pipe = crtc->pipe;
 		intel_wakeref_t wakeref;
 
-<<<<<<< HEAD
-		power_domain = POWER_DOMAIN_PIPE(pipe);
-		with_intel_display_power_if_enabled(i915, power_domain, wakeref) {
-			u32 tmp = intel_de_read(display, ICL_PIPE_DSS_CTL1(pipe));
-
-			if (tmp & UNCOMPRESSED_JOINER_PRIMARY)
-				*primary_pipes |= BIT(pipe);
-			if (tmp & UNCOMPRESSED_JOINER_SECONDARY)
-				*secondary_pipes |= BIT(pipe);
-		}
-	}
-}
-
-static void enabled_bigjoiner_pipes(struct intel_display *display,
-				    u8 *primary_pipes, u8 *secondary_pipes)
-{
-	struct drm_i915_private *i915 = to_i915(display->drm);
-	struct intel_crtc *crtc;
-
-	*primary_pipes = 0;
-	*secondary_pipes = 0;
-
-	if (!HAS_BIGJOINER(display))
-		return;
-
-	for_each_intel_crtc_in_pipe_mask(&i915->drm, crtc,
-					 joiner_pipes(i915)) {
-		enum intel_display_power_domain power_domain;
-		enum pipe pipe = crtc->pipe;
-		intel_wakeref_t wakeref;
-
-=======
->>>>>>> 82ab75c4
 		power_domain = intel_dsc_power_domain(crtc, (enum transcoder)pipe);
 		with_intel_display_power_if_enabled(i915, power_domain, wakeref) {
 			u32 tmp = intel_de_read(display, ICL_PIPE_DSS_CTL1(pipe));
@@ -3754,7 +3714,6 @@
 
 	return secondary_pipes;
 }
-<<<<<<< HEAD
 
 static u8 expected_uncompressed_joiner_secondary_pipes(u8 uncompjoiner_primary_pipes)
 {
@@ -3925,178 +3884,6 @@
 		*secondary_pipes = secondary_bigjoiner_pipes &
 				   expected_bigjoiner_secondary_pipes(*primary_pipe);
 
-=======
-
-static u8 expected_uncompressed_joiner_secondary_pipes(u8 uncompjoiner_primary_pipes)
-{
-	return expected_secondary_pipes(uncompjoiner_primary_pipes, 2);
-}
-
-static u8 expected_bigjoiner_secondary_pipes(u8 bigjoiner_primary_pipes)
-{
-	return expected_secondary_pipes(bigjoiner_primary_pipes, 2);
-}
-
-static u8 get_joiner_primary_pipe(enum pipe pipe, u8 primary_pipes)
-{
-	primary_pipes &= GENMASK(pipe, 0);
-
-	return primary_pipes ? BIT(fls(primary_pipes) - 1) : 0;
-}
-
-static u8 expected_ultrajoiner_secondary_pipes(u8 ultrajoiner_primary_pipes)
-{
-	return expected_secondary_pipes(ultrajoiner_primary_pipes, 4);
-}
-
-static u8 fixup_ultrajoiner_secondary_pipes(u8 ultrajoiner_primary_pipes,
-					    u8 ultrajoiner_secondary_pipes)
-{
-	return ultrajoiner_secondary_pipes | ultrajoiner_primary_pipes << 3;
-}
-
-static void enabled_ultrajoiner_pipes(struct drm_i915_private *i915,
-				      u8 *primary_pipes, u8 *secondary_pipes)
-{
-	struct intel_crtc *crtc;
-
-	*primary_pipes = 0;
-	*secondary_pipes = 0;
-
-	if (!HAS_ULTRAJOINER(i915))
-		return;
-
-	for_each_intel_crtc_in_pipe_mask(&i915->drm, crtc,
-					 joiner_pipes(i915)) {
-		enum intel_display_power_domain power_domain;
-		enum pipe pipe = crtc->pipe;
-		intel_wakeref_t wakeref;
-
-		power_domain = intel_dsc_power_domain(crtc, (enum transcoder)pipe);
-		with_intel_display_power_if_enabled(i915, power_domain, wakeref) {
-			u32 tmp = intel_de_read(i915, ICL_PIPE_DSS_CTL1(pipe));
-
-			if (!(tmp & ULTRA_JOINER_ENABLE))
-				continue;
-
-			if (tmp & PRIMARY_ULTRA_JOINER_ENABLE)
-				*primary_pipes |= BIT(pipe);
-			else
-				*secondary_pipes |= BIT(pipe);
-		}
-	}
-}
-
-static void enabled_joiner_pipes(struct drm_i915_private *dev_priv,
-				 enum pipe pipe,
-				 u8 *primary_pipe, u8 *secondary_pipes)
-{
-	struct intel_display *display = to_intel_display(&dev_priv->drm);
-	u8 primary_ultrajoiner_pipes;
-	u8 primary_uncompressed_joiner_pipes, primary_bigjoiner_pipes;
-	u8 secondary_ultrajoiner_pipes;
-	u8 secondary_uncompressed_joiner_pipes, secondary_bigjoiner_pipes;
-	u8 ultrajoiner_pipes;
-	u8 uncompressed_joiner_pipes, bigjoiner_pipes;
-
-	enabled_ultrajoiner_pipes(dev_priv, &primary_ultrajoiner_pipes,
-				  &secondary_ultrajoiner_pipes);
-	/*
-	 * For some strange reason the last pipe in the set of four
-	 * shouldn't have ultrajoiner enable bit set in hardware.
-	 * Set the bit anyway to make life easier.
-	 */
-	drm_WARN_ON(&dev_priv->drm,
-		    expected_secondary_pipes(primary_ultrajoiner_pipes, 3) !=
-		    secondary_ultrajoiner_pipes);
-	secondary_ultrajoiner_pipes =
-		fixup_ultrajoiner_secondary_pipes(primary_ultrajoiner_pipes,
-						  secondary_ultrajoiner_pipes);
-
-	drm_WARN_ON(&dev_priv->drm, (primary_ultrajoiner_pipes & secondary_ultrajoiner_pipes) != 0);
-
-	enabled_uncompressed_joiner_pipes(display, &primary_uncompressed_joiner_pipes,
-					  &secondary_uncompressed_joiner_pipes);
-
-	drm_WARN_ON(display->drm,
-		    (primary_uncompressed_joiner_pipes & secondary_uncompressed_joiner_pipes) != 0);
-
-	enabled_bigjoiner_pipes(display, &primary_bigjoiner_pipes,
-				&secondary_bigjoiner_pipes);
-
-	drm_WARN_ON(display->drm,
-		    (primary_bigjoiner_pipes & secondary_bigjoiner_pipes) != 0);
-
-	ultrajoiner_pipes = primary_ultrajoiner_pipes | secondary_ultrajoiner_pipes;
-	uncompressed_joiner_pipes = primary_uncompressed_joiner_pipes |
-				    secondary_uncompressed_joiner_pipes;
-	bigjoiner_pipes = primary_bigjoiner_pipes | secondary_bigjoiner_pipes;
-
-	drm_WARN(display->drm, (ultrajoiner_pipes & bigjoiner_pipes) != ultrajoiner_pipes,
-		 "Ultrajoiner pipes(%#x) should be bigjoiner pipes(%#x)\n",
-		 ultrajoiner_pipes, bigjoiner_pipes);
-
-	drm_WARN(display->drm, secondary_ultrajoiner_pipes !=
-		 expected_ultrajoiner_secondary_pipes(primary_ultrajoiner_pipes),
-		 "Wrong secondary ultrajoiner pipes(expected %#x, current %#x)\n",
-		 expected_ultrajoiner_secondary_pipes(primary_ultrajoiner_pipes),
-		 secondary_ultrajoiner_pipes);
-
-	drm_WARN(display->drm, (uncompressed_joiner_pipes & bigjoiner_pipes) != 0,
-		 "Uncompressed joiner pipes(%#x) and bigjoiner pipes(%#x) can't intersect\n",
-		 uncompressed_joiner_pipes, bigjoiner_pipes);
-
-	drm_WARN(display->drm, secondary_bigjoiner_pipes !=
-		 expected_bigjoiner_secondary_pipes(primary_bigjoiner_pipes),
-		 "Wrong secondary bigjoiner pipes(expected %#x, current %#x)\n",
-		 expected_bigjoiner_secondary_pipes(primary_bigjoiner_pipes),
-		 secondary_bigjoiner_pipes);
-
-	drm_WARN(display->drm, secondary_uncompressed_joiner_pipes !=
-		 expected_uncompressed_joiner_secondary_pipes(primary_uncompressed_joiner_pipes),
-		 "Wrong secondary uncompressed joiner pipes(expected %#x, current %#x)\n",
-		 expected_uncompressed_joiner_secondary_pipes(primary_uncompressed_joiner_pipes),
-		 secondary_uncompressed_joiner_pipes);
-
-	*primary_pipe = 0;
-	*secondary_pipes = 0;
-
-	if (ultrajoiner_pipes & BIT(pipe)) {
-		*primary_pipe = get_joiner_primary_pipe(pipe, primary_ultrajoiner_pipes);
-		*secondary_pipes = secondary_ultrajoiner_pipes &
-				   expected_ultrajoiner_secondary_pipes(*primary_pipe);
-
-		drm_WARN(display->drm,
-			 expected_ultrajoiner_secondary_pipes(*primary_pipe) !=
-			 *secondary_pipes,
-			 "Wrong ultrajoiner secondary pipes for primary_pipe %#x (expected %#x, current %#x)\n",
-			 *primary_pipe,
-			 expected_ultrajoiner_secondary_pipes(*primary_pipe),
-			 *secondary_pipes);
-		return;
-	}
-
-	if (uncompressed_joiner_pipes & BIT(pipe)) {
-		*primary_pipe = get_joiner_primary_pipe(pipe, primary_uncompressed_joiner_pipes);
-		*secondary_pipes = secondary_uncompressed_joiner_pipes &
-				   expected_uncompressed_joiner_secondary_pipes(*primary_pipe);
-
-		drm_WARN(display->drm,
-			 expected_uncompressed_joiner_secondary_pipes(*primary_pipe) !=
-			 *secondary_pipes,
-			 "Wrong uncompressed joiner secondary pipes for primary_pipe %#x (expected %#x, current %#x)\n",
-			 *primary_pipe,
-			 expected_uncompressed_joiner_secondary_pipes(*primary_pipe),
-			 *secondary_pipes);
-		return;
-	}
-
-	if (bigjoiner_pipes & BIT(pipe)) {
-		*primary_pipe = get_joiner_primary_pipe(pipe, primary_bigjoiner_pipes);
-		*secondary_pipes = secondary_bigjoiner_pipes &
-				   expected_bigjoiner_secondary_pipes(*primary_pipe);
-
->>>>>>> 82ab75c4
 		drm_WARN(display->drm,
 			 expected_bigjoiner_secondary_pipes(*primary_pipe) !=
 			 *secondary_pipes,
@@ -7428,7 +7215,6 @@
 	} else {
 		/* Perform vblank evasion around commit operation */
 		intel_pipe_update_start(state, crtc);
-<<<<<<< HEAD
 
 		if (new_crtc_state->dsb_commit)
 			intel_dsb_commit(new_crtc_state->dsb_commit, false);
@@ -7437,16 +7223,6 @@
 
 		intel_crtc_planes_update_arm(NULL, state, crtc);
 
-=======
-
-		if (new_crtc_state->dsb_commit)
-			intel_dsb_commit(new_crtc_state->dsb_commit, false);
-
-		commit_pipe_pre_planes(state, crtc);
-
-		intel_crtc_planes_update_arm(NULL, state, crtc);
-
->>>>>>> 82ab75c4
 		commit_pipe_post_planes(state, crtc);
 
 		intel_pipe_update_end(state, crtc);
@@ -8676,14 +8452,10 @@
 	 * plane so let's not advertize modes that are
 	 * too big for that.
 	 */
-<<<<<<< HEAD
-	if (DISPLAY_VER(dev_priv) >= 11) {
-=======
 	if (DISPLAY_VER(dev_priv) >= 30) {
 		plane_width_max = 6144 * num_joined_pipes;
 		plane_height_max = 4800;
 	} else if (DISPLAY_VER(dev_priv) >= 11) {
->>>>>>> 82ab75c4
 		plane_width_max = 5120 * num_joined_pipes;
 		plane_height_max = 4320;
 	} else {
