# SPDX-License-Identifier: GPL-2.0-only
menu "ARM System Control and Management Interface Protocol"

config ARM_SCMI_PROTOCOL
	tristate "ARM System Control and Management Interface (SCMI) Message Protocol"
	depends on ARM || ARM64 || COMPILE_TEST
	help
	  ARM System Control and Management Interface (SCMI) protocol is a
	  set of operating system-independent software interfaces that are
	  used in system management. SCMI is extensible and currently provides
	  interfaces for: Discovery and self-description of the interfaces
	  it supports, Power domain management which is the ability to place
	  a given device or domain into the various power-saving states that
	  it supports, Performance management which is the ability to control
	  the performance of a domain that is composed of compute engines
	  such as application processors and other accelerators, Clock
	  management which is the ability to set and inquire rates on platform
	  managed clocks and Sensor management which is the ability to read
	  sensor data, and be notified of sensor value.

	  This protocol library provides interface for all the client drivers
	  making use of the features offered by the SCMI.

if ARM_SCMI_PROTOCOL

config ARM_SCMI_HAVE_TRANSPORT
	bool
	help
	  This declares whether at least one SCMI transport has been configured.
	  Used to trigger a build bug when trying to build SCMI without any
	  configured transport.

config ARM_SCMI_HAVE_SHMEM
	bool
	help
	  This declares whether a shared memory based transport for SCMI is
	  available.

config ARM_SCMI_HAVE_MSG
	bool
	help
	  This declares whether a message passing based transport for SCMI is
	  available.

config ARM_SCMI_TRANSPORT_MAILBOX
	bool "SCMI transport based on Mailbox"
	depends on MAILBOX
	select ARM_SCMI_HAVE_TRANSPORT
	select ARM_SCMI_HAVE_SHMEM
	default y
	help
	  Enable mailbox based transport for SCMI.

	  If you want the ARM SCMI PROTOCOL stack to include support for a
	  transport based on mailboxes, answer Y.

config ARM_SCMI_TRANSPORT_OPTEE
	bool "SCMI transport based on OP-TEE service"
	depends on OPTEE=y || OPTEE=ARM_SCMI_PROTOCOL
	select ARM_SCMI_HAVE_TRANSPORT
	select ARM_SCMI_HAVE_SHMEM
<<<<<<< HEAD
=======
	select ARM_SCMI_HAVE_MSG
>>>>>>> 88084a3d
	default y
	help
	  This enables the OP-TEE service based transport for SCMI.

	  If you want the ARM SCMI PROTOCOL stack to include support for a
	  transport based on OP-TEE SCMI service, answer Y.

config ARM_SCMI_TRANSPORT_SMC
	bool "SCMI transport based on SMC"
	depends on HAVE_ARM_SMCCC_DISCOVERY
	select ARM_SCMI_HAVE_TRANSPORT
	select ARM_SCMI_HAVE_SHMEM
	default y
	help
	  Enable SMC based transport for SCMI.

	  If you want the ARM SCMI PROTOCOL stack to include support for a
	  transport based on SMC, answer Y.

config ARM_SCMI_TRANSPORT_SMC_ATOMIC_ENABLE
	bool "Enable atomic mode support for SCMI SMC transport"
	depends on ARM_SCMI_TRANSPORT_SMC
	help
	  Enable support of atomic operation for SCMI SMC based transport.

	  If you want the SCMI SMC based transport to operate in atomic
	  mode, avoiding any kind of sleeping behaviour for selected
	  transactions on the TX path, answer Y.
	  Enabling atomic mode operations allows any SCMI driver using this
	  transport to optionally ask for atomic SCMI transactions and operate
	  in atomic context too, at the price of using a number of busy-waiting
	  primitives all over instead. If unsure say N.

config ARM_SCMI_TRANSPORT_VIRTIO
	bool "SCMI transport based on VirtIO"
	depends on VIRTIO=y || VIRTIO=ARM_SCMI_PROTOCOL
	select ARM_SCMI_HAVE_TRANSPORT
	select ARM_SCMI_HAVE_MSG
	help
	  This enables the virtio based transport for SCMI.

	  If you want the ARM SCMI PROTOCOL stack to include support for a
	  transport based on VirtIO, answer Y.

config ARM_SCMI_TRANSPORT_VIRTIO_VERSION1_COMPLIANCE
	bool "SCMI VirtIO transport Version 1 compliance"
	depends on ARM_SCMI_TRANSPORT_VIRTIO
	default y
	help
	  This enforces strict compliance with VirtIO Version 1 specification.

	  If you want the ARM SCMI VirtIO transport layer to refuse to work
	  with Legacy VirtIO backends and instead support only VirtIO Version 1
	  devices (or above), answer Y.

	  If you want instead to support also old Legacy VirtIO backends (like
	  the ones implemented by kvmtool) and let the core Kernel VirtIO layer
	  take care of the needed conversions, say N.

config ARM_SCMI_TRANSPORT_VIRTIO_ATOMIC_ENABLE
	bool "Enable atomic mode for SCMI VirtIO transport"
	depends on ARM_SCMI_TRANSPORT_VIRTIO
	help
	  Enable support of atomic operation for SCMI VirtIO based transport.

	  If you want the SCMI VirtIO based transport to operate in atomic
	  mode, avoiding any kind of sleeping behaviour for selected
	  transactions on the TX path, answer Y.

	  Enabling atomic mode operations allows any SCMI driver using this
	  transport to optionally ask for atomic SCMI transactions and operate
	  in atomic context too, at the price of using a number of busy-waiting
	  primitives all over instead. If unsure say N.

endif #ARM_SCMI_PROTOCOL

config ARM_SCMI_POWER_DOMAIN
	tristate "SCMI power domain driver"
	depends on ARM_SCMI_PROTOCOL || (COMPILE_TEST && OF)
	default y
	select PM_GENERIC_DOMAINS if PM
	help
	  This enables support for the SCMI power domains which can be
	  enabled or disabled via the SCP firmware

	  This driver can also be built as a module.  If so, the module
	  will be called scmi_pm_domain. Note this may needed early in boot
	  before rootfs may be available.

endmenu<|MERGE_RESOLUTION|>--- conflicted
+++ resolved
@@ -59,10 +59,7 @@
 	depends on OPTEE=y || OPTEE=ARM_SCMI_PROTOCOL
 	select ARM_SCMI_HAVE_TRANSPORT
 	select ARM_SCMI_HAVE_SHMEM
-<<<<<<< HEAD
-=======
 	select ARM_SCMI_HAVE_MSG
->>>>>>> 88084a3d
 	default y
 	help
 	  This enables the OP-TEE service based transport for SCMI.
