--- conflicted
+++ resolved
@@ -190,13 +190,9 @@
 	if (ret)
 		return;
 
-<<<<<<< HEAD
-	dev_info(fw->cl.dev, "Attached to firmware from %ptT\n", &packet);
-=======
 	/* This is not compatible with y2038 */
 	date_and_time = packet;
 	dev_info(fw->cl.dev, "Attached to firmware from %ptT\n", &date_and_time);
->>>>>>> 84569f32
 }
 
 static void
