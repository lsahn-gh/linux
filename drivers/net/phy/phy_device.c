--- conflicted
+++ resolved
@@ -3423,11 +3423,7 @@
 	for_each_available_child_of_node_scoped(leds, led) {
 		err = of_phy_led(phydev, led);
 		if (err) {
-<<<<<<< HEAD
-=======
-			of_node_put(led);
 			of_node_put(leds);
->>>>>>> d759ee24
 			phy_leds_unregister(phydev);
 			return err;
 		}
